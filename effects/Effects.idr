module Effects

import Language.Reflection
import Control.Catchable

%access public

---- Effects

Effect : Type
Effect = Type -> Type -> Type -> Type

data EFFECT : Type where
     MkEff : Type -> Effect -> EFFECT

class Handler (e : Effect) (m : Type -> Type) where
     handle : res -> (eff : e res res' t) -> (res' -> t -> m a) -> m a

---- Properties and proof construction

using (xs : List a, ys : List a)
  data SubList : List a -> List a -> Type where
       SubNil : SubList {a} [] []
       Keep   : SubList xs ys -> SubList (x :: xs) (x :: ys)
       Drop   : SubList xs ys -> SubList xs (x :: ys)

  subListId : SubList xs xs
  subListId {xs = Nil} = SubNil
  subListId {xs = x :: xs} = Keep subListId

data Env  : (m : Type -> Type) -> List EFFECT -> Type where
     Nil  : Env m Nil
     (::) : Handler eff m => a -> Env m xs -> Env m (MkEff a eff :: xs)

data EffElem : (Type -> Type -> Type -> Type) -> Type ->
               List EFFECT -> Type where
     Here : EffElem x a (MkEff a x :: xs)
     There : EffElem x a xs -> EffElem x a (y :: xs)

-- make an environment corresponding to a sub-list
dropEnv : Env m ys -> SubList xs ys -> Env m xs
dropEnv [] SubNil = []
dropEnv (v :: vs) (Keep rest) = v :: dropEnv vs rest
dropEnv (v :: vs) (Drop rest) = dropEnv vs rest

updateWith : (ys' : List a) -> (xs : List a) ->
             SubList ys xs -> List a
updateWith (y :: ys) (x :: xs) (Keep rest) = y :: updateWith ys xs rest
updateWith ys        (x :: xs) (Drop rest) = x :: updateWith ys xs rest
updateWith []        []        SubNil      = []

-- put things back, replacing old with new in the sub-environment
rebuildEnv : Env m ys' -> (prf : SubList ys xs) -> 
             Env m xs -> Env m (updateWith ys' xs prf) 
rebuildEnv []        SubNil      env = env
rebuildEnv (x :: xs) (Keep rest) (y :: env) = x :: rebuildEnv xs rest env
rebuildEnv xs        (Drop rest) (y :: env) = y :: rebuildEnv xs rest env

---- The Effect EDSL itself ----

-- some proof automation
findEffElem : Nat -> List (TTName, Binder TT) -> TT -> Tactic -- Nat is maximum search depth
findEffElem O ctxt goal = Refine "Here" `Seq` Solve 
findEffElem (S n) ctxt goal = GoalType "EffElem" 
          (Try (Refine "Here" `Seq` Solve)
               (Refine "There" `Seq` (Solve `Seq` findEffElem n ctxt goal)))

findSubList : Nat -> List (TTName, Binder TT) -> TT -> Tactic
findSubList O ctxt goal = Refine "SubNil" `Seq` Solve
findSubList (S n) ctxt goal
   = GoalType "SubList" 
         (Try (Refine "subListId" `Seq` Solve)
         ((Try (Refine "Keep" `Seq` Solve)
               (Refine "Drop" `Seq` Solve)) `Seq` findSubList n ctxt goal))

updateResTy : (xs : List EFFECT) -> EffElem e a xs -> e a b t -> 
              List EFFECT
updateResTy {b} (MkEff a e :: xs) Here n = (MkEff b e) :: xs
updateResTy (x :: xs) (There p) n = x :: updateResTy xs p n

infix 5 :::, :-, :=

data LRes : lbl -> Type -> Type where
     (:=) : (x : lbl) -> res -> LRes x res

(:::) : lbl -> EFFECT -> EFFECT 
(:::) {lbl} x (MkEff r eff) = MkEff (LRes x r) eff

private
unlabel : {l : ty} -> Env m [l ::: x] -> Env m [x]
unlabel {m} {x = MkEff a eff} [l := v] = [v]

private
relabel : (l : ty) -> Env m [x] -> Env m [l ::: x]
relabel {x = MkEff a eff} l [v] = [l := v]

-- the language of Effects

data EffM : (m : Type -> Type) ->
            List EFFECT -> List EFFECT -> Type -> Type where
     value   : a -> EffM m xs xs a
     ebind   : EffM m xs xs' a -> (a -> EffM m xs' xs'' b) -> EffM m xs xs'' b
     effect  : (prf : EffElem e a xs) -> 
               (eff : e a b t) -> 
               EffM m xs (updateResTy xs prf eff) t
     lift    : (prf : SubList ys xs) ->
               EffM m ys ys' t -> EffM m xs (updateWith ys' xs prf) t
     new     : Handler e m =>
               res -> EffM m (MkEff res e :: xs) (MkEff res' e :: xs') a ->
               EffM m xs xs' a
     catch   : Catchable m err =>
               EffM m xs xs' a -> (err -> EffM m xs xs' a) ->
               EffM m xs xs' a
     (:-)    : (l : ty) -> EffM m [x] [y] t -> EffM m [l ::: x] [l ::: y] t

--   Eff : List (EFFECT m) -> Type -> Type

implicit
<<<<<<< HEAD
lift' : {default tactics { reflect findSubList 100; solve; }
=======
lift' : {default tactics { applyTactic findSubList 100; solve; }
>>>>>>> 9822081a
           prf : SubList ys xs} ->
        EffM m ys ys' t -> EffM m xs (updateWith ys' xs prf) t
lift' {prf} e = lift prf e

implicit
effect' : {a, b: _} -> {e : Effect} ->
<<<<<<< HEAD
          {default tactics { reflect findEffElem 100; solve; } 
=======
          {default tactics { applyTactic findEffElem 100; solve; } 
>>>>>>> 9822081a
             prf : EffElem e a xs} -> 
          (eff : e a b t) -> 
         EffM m xs (updateResTy xs prf eff) t
effect' {prf} e = effect prf e


-- for 'do' notation

return : a -> EffM m xs xs a
return x = value x

(>>=) : EffM m xs xs' a -> (a -> EffM m xs' xs'' b) -> EffM m xs xs'' b
(>>=) = ebind

-- for idiom brackets

infixl 2 <$>

pure : a -> EffM m xs xs a
pure = value

(<$>) : EffM m xs xs (a -> b) -> EffM m xs xs a -> EffM m xs xs b
(<$>) prog v = do fn <- prog
                  arg <- v
                  return (fn arg)

-- an interpreter

private
execEff : Env m xs -> (p : EffElem e res xs) -> 
          (eff : e res b a) ->
          (Env m (updateResTy xs p eff) -> a -> m t) -> m t
execEff (val :: env) Here eff' k 
    = handle val eff' (\res, v => k (res :: env) v)
execEff (val :: env) (There p) eff k 
    = execEff env p eff (\env', v => k (val :: env') v)

eff : Env m xs -> EffM m xs xs' a -> (Env m xs' -> a -> m b) -> m b
eff env (value x) k = k env x
eff env (prog `ebind` c) k 
   = eff env prog (\env', p' => eff env' (c p') k)
eff env (effect prf effP) k = execEff env prf effP k
eff env (lift prf effP) k 
   = let env' = dropEnv env prf in 
         eff env' effP (\envk, p' => k (rebuildEnv envk prf env) p')
eff env (new r prog) k
   = let env' = r :: env in 
         eff env' prog (\(v :: envk), p' => k envk p')
eff env (catch prog handler) k
   = catch (eff env prog k)
           (\e => eff env (handler e) k)
-- FIXME:
-- xs is needed explicitly because otherwise the pattern binding for
-- 'l' appears too late. Solution seems to be to reorder patterns at the
-- end so that everything is in scope when it needs to be.
eff {xs = [l ::: x]} env (l :- prog) k
   = let env' = unlabel env in
         eff env' prog (\envk, p' => k (relabel l envk) p')

run : Applicative m => Env m xs -> EffM m xs xs' a -> m a
run env prog = eff env prog (\env, r => pure r)

runEnv : Applicative m => Env m xs -> EffM m xs xs' a -> m (Env m xs', a)
runEnv env prog = eff env prog (\env, r => pure (env, r))

runPure : Env id xs -> EffM id xs xs' a -> a
runPure env prog = eff env prog (\env, r => r)

runPureEnv : Env id xs -> EffM id xs xs' a -> (Env id xs', a)
runPureEnv env prog = eff env prog (\env, r => (env, r))

runWith : (a -> m a) -> Env m xs -> EffM m xs xs' a -> m a
runWith inj env prog = eff env prog (\env, r => inj r)

Eff : (Type -> Type) -> List EFFECT -> Type -> Type
Eff m xs t = EffM m xs xs t

-- some higher order things

mapE : Applicative m => (a -> Eff m xs b) -> List a -> Eff m xs (List b)
mapE f []        = pure [] 
mapE f (x :: xs) = [| f x :: mapE f xs |]

when : Applicative m => Bool -> Eff m xs () -> Eff m xs ()
when True  e = e
when False e = pure ()
<|MERGE_RESOLUTION|>--- conflicted
+++ resolved
@@ -116,22 +116,14 @@
 --   Eff : List (EFFECT m) -> Type -> Type
 
 implicit
-<<<<<<< HEAD
-lift' : {default tactics { reflect findSubList 100; solve; }
-=======
 lift' : {default tactics { applyTactic findSubList 100; solve; }
->>>>>>> 9822081a
            prf : SubList ys xs} ->
         EffM m ys ys' t -> EffM m xs (updateWith ys' xs prf) t
 lift' {prf} e = lift prf e
 
 implicit
 effect' : {a, b: _} -> {e : Effect} ->
-<<<<<<< HEAD
-          {default tactics { reflect findEffElem 100; solve; } 
-=======
           {default tactics { applyTactic findEffElem 100; solve; } 
->>>>>>> 9822081a
              prf : EffElem e a xs} -> 
           (eff : e a b t) -> 
          EffM m xs (updateResTy xs prf eff) t
