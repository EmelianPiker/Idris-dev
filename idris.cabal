--- conflicted
+++ resolved
@@ -598,14 +598,13 @@
                        test/primitives003/expected
                        test/primitives005/run
                        test/primitives005/*.idr
-<<<<<<< HEAD
-                       test/primitives005/array.c
-                       test/primitives005/array.h
-                       test/primitives005/Data/Bytes.idr
-                       test/primitives005/Data/ByteArray.idr
-=======
->>>>>>> fab2fe0c
                        test/primitives005/expected
+
+                       test/primitives006/array.c
+                       test/primitives006/array.h
+                       test/primitives006/Data/Bytes.idr
+                       test/primitives006/Data/ByteArray.idr
+                       test/primitives006/expected
 
                        test/pkg001/run
                        test/pkg001/test.ipkg
