%access public

data Exists : (a : Set) -> (P : a -> Set) -> Set where
    Ex_intro : {P : a -> Set} -> (x : a) -> P x -> Exists a P

getWitness : {P : a -> Set} -> Exists a P -> a
getWitness (a ** v) = a

getProof : {P : a -> Set} -> (s : Exists a P) -> P (getWitness s)
getProof (a ** v) = v

FalseElim : _|_ -> a

-- For rewrite tactic
replace : {a:_} -> {x:_} -> {y:_} -> {P : a -> Set} -> x = y -> P x -> P y
replace refl prf = prf

sym : {l:a} -> {r:a} -> l = r -> r = l
sym refl = refl

lazy : a -> a
lazy x = x -- compiled specially

believe_me : a -> b -- compiled specially as id, use with care!
believe_me x = prim__believe_me _ _ x

namespace builtins {

id : a -> a
id x = x

const : a -> b -> a
const x _ = x

fst : (s, t) -> s
fst (x, y) = x

snd : (a, b) -> b
snd (x, y) = y

infixl 9 .

(.) : (b -> c) -> (a -> b) -> a -> c
(.) f g x = f (g x)

flip : (a -> b -> c) -> b -> a -> c
flip f x y = f y x

infixr 1 $

($) : (a -> b) -> a -> b
f $ a = f a

cong : {f : t -> u} -> (a = b) -> f a = f b
cong refl = refl

data Bool = False | True

boolElim : (x:Bool) -> |(t : a) -> |(f : a) -> a 
boolElim True  t e = t
boolElim False t e = e

data so : Bool -> Set where oh : so True

syntax if [test] then [t] else [e] = boolElim test t e
syntax [test] "?" [t] ":" [e] = if test then t else e

infixl 4 &&, ||

(||) : Bool -> Bool -> Bool
(||) False x = x
(||) True _  = True

(&&) : Bool -> Bool -> Bool
(&&) True x  = x
(&&) False _ = False

not : Bool -> Bool
not True = False
not False = True

infixl 5 ==, /=, ==.
infixl 6 <, <=, >, >=, <., <=., >., >=.
infixl 7 <<, >>
infixl 8 +,-,++,+.,-.
infixl 9 *,/,*.,/.

--- Numeric operators

intToBool : Int -> Bool
intToBool 0 = False
intToBool x = True

boolOp : (a -> a -> Int) -> a -> a -> Bool
boolOp op x y = intToBool (op x y) 

class Eq a where
    (==) : a -> a -> Bool
    (/=) : a -> a -> Bool

    x /= y = not (x == y)
    x == y = not (x /= y)

instance Eq Int where 
    (==) = boolOp prim__eqInt

instance Eq Integer where
    (==) = boolOp prim__eqBigInt

instance Eq Float where
    (==) = boolOp prim__eqFloat

instance Eq Char where
    (==) = boolOp prim__eqChar

instance Eq String where
    (==) = boolOp prim__eqString

instance (Eq a, Eq b) => Eq (a, b) where
  (==) (a, c) (b, d) = (a == b) && (c == d)


data Ordering = LT | EQ | GT

class Eq a => Ord a where 
    compare : a -> a -> Ordering

    (<) : a -> a -> Bool
    (<) x y with (compare x y) 
        (<) x y | LT = True
        (<) x y | _  = False

    (>) : a -> a -> Bool
    (>) x y with (compare x y)
        (>) x y | GT = True
        (>) x y | _  = False

    (<=) : a -> a -> Bool
    (<=) x y = x < y || x == y

    (>=) : a -> a -> Bool
    (>=) x y = x > y || x == y

    max : a -> a -> a
    max x y = if (x > y) then x else y

    min : a -> a -> a
    min x y = if (x < y) then x else y



instance Ord Int where 
    compare x y = if (x == y) then EQ else
                  if (boolOp prim__ltInt x y) then LT else
                  GT


instance Ord Integer where 
    compare x y = if (x == y) then EQ else
                  if (boolOp prim__ltBigInt x y) then LT else
                  GT


instance Ord Float where 
    compare x y = if (x == y) then EQ else
                  if (boolOp prim__ltFloat x y) then LT else
                  GT


instance Ord Char where 
    compare x y = if (x == y) then EQ else
                  if (boolOp prim__ltChar x y) then LT else
                  GT


instance Ord String where 
    compare x y = if (x == y) then EQ else
                  if (boolOp prim__ltString x y) then LT else
                  GT


instance (Ord a, Ord b) => Ord (a, b) where
  compare (xl, xr) (yl, yr) =
    if xl /= yl
      then compare xl yl
      else compare xr yr


class Eq a => Num a where 
    (+) : a -> a -> a
    (-) : a -> a -> a
    (*) : a -> a -> a

    abs : a -> a
    fromInteger : Int -> a



instance Num Int where 
    (+) = prim__addInt
    (-) = prim__subInt
    (*) = prim__mulInt

<<<<<<< HEAD
    fromInteger = id -- prim__bigIntToInt
=======
    fromInteger = id
    abs x = if x<0 then -x else x
>>>>>>> efc04a32


instance Num Integer where 
    (+) = prim__addBigInt
    (-) = prim__subBigInt
    (*) = prim__mulBigInt

    abs x = if x<0 then -x else x
    fromInteger = prim__intToBigInt


instance Num Float where 
    (+) = prim__addFloat
    (-) = prim__subFloat
    (*) = prim__mulFloat

    abs x = if x<0 then -x else x
    fromInteger = prim__intToFloat 


div : Int -> Int -> Int
div = prim__divInt


(/) : Float -> Float -> Float
(/) = prim__divFloat

--- string operators

(++) : String -> String -> String
(++) = prim__concat

strHead : String -> Char
strHead = prim__strHead

strTail : String -> String
strTail = prim__strTail

strCons : Char -> String -> String
strCons = prim__strCons

strIndex : String -> Int -> Char
strIndex = prim__strIndex

reverse : String -> String
reverse = prim__strRev

}
<|MERGE_RESOLUTION|>--- conflicted
+++ resolved
@@ -201,12 +201,8 @@
     (-) = prim__subInt
     (*) = prim__mulInt
 
-<<<<<<< HEAD
-    fromInteger = id -- prim__bigIntToInt
-=======
     fromInteger = id
     abs x = if x<0 then -x else x
->>>>>>> efc04a32
 
 
 instance Num Integer where 
