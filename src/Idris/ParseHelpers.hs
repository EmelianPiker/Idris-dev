--- conflicted
+++ resolved
@@ -1,9 +1,4 @@
-<<<<<<< HEAD
-{-# LANGUAGE GeneralizedNewtypeDeriving, ConstraintKinds, PatternGuards, OverlappingInstances #-}
-=======
-{-# LANGUAGE GeneralizedNewtypeDeriving, ConstraintKinds, PatternGuards #-}
-{-# LANGUAGE StandaloneDeriving #-}
->>>>>>> a7e65505
+{-# LANGUAGE GeneralizedNewtypeDeriving, ConstraintKinds, PatternGuards, OverlappingInstances, StandaloneDeriving #-}
 module Idris.ParseHelpers where
 
 import Prelude hiding (pi)
@@ -47,13 +42,9 @@
 type IdrisParser = StateT IState IdrisInnerParser
 
 newtype IdrisInnerParser a = IdrisInnerParser { runInnerParser :: Parser a }
-<<<<<<< HEAD
-  deriving (Monad, Functor, MonadPlus, Applicative, Alternative, CharParsing, LookAheadParsing, Parsing, DeltaParsing, MarkParsing Delta, Monoid, TokenParsing)
-=======
-  deriving (Monad, Functor, MonadPlus, Applicative, Alternative, CharParsing, LookAheadParsing{-, Parsing-}, DeltaParsing, MarkParsing Delta, Monoid)
+  deriving (Monad, Functor, MonadPlus, Applicative, Alternative, CharParsing, LookAheadParsing, DeltaParsing, MarkParsing Delta, Monoid, TokenParsing)
 
 deriving instance Parsing IdrisInnerParser
->>>>>>> a7e65505
 
 instance TokenParsing IdrisParser where
   someSpace = many (simpleWhiteSpace <|> singleLineComment <|> multiLineComment) *> pure ()
