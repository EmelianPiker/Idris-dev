--- conflicted
+++ resolved
@@ -279,15 +279,9 @@
                    emptyContext emptyContext emptyContext emptyContext
                    emptyContext emptyContext
                    [] [] [] defaultOpts 6 [] [] [] [] [] [] [] [] [] [] [] [] []
-<<<<<<< HEAD
-                   [] [] Nothing [] Nothing [] [] Nothing Nothing [] Hidden False [] Nothing [] [] RawOutput
-                   True defaultTheme stdout [] (0, emptyContext) emptyContext M.empty
-                   AutomaticWidth S.empty Nothing Nothing []
-=======
                    [] [] Nothing [] Nothing [] [] Nothing Nothing [] Hidden False [] Nothing [] []
                    (RawOutput stdout) True defaultTheme [] (0, emptyContext) emptyContext M.empty
-                   AutomaticWidth S.empty Nothing Nothing
->>>>>>> 02f7c649
+                   AutomaticWidth S.empty Nothing Nothing []
 
 -- | The monad for the main REPL - reading and processing files and updating
 -- global state (hence the IO inner monad).
