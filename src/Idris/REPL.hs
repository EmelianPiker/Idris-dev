{-# LANGUAGE MultiParamTypeClasses, FlexibleInstances, DeriveFunctor,
             PatternGuards, CPP #-}

module Idris.REPL where

import Idris.AbsSyntax
import Idris.ASTUtils
import Idris.Apropos (apropos)
import Idris.REPLParser
import Idris.ElabDecls
import Idris.ElabTerm
import Idris.Erasure
import Idris.Error
import Idris.ErrReverse
import Idris.Delaborate
import Idris.Docstrings (Docstring, overview, renderDocstring)
import Idris.IdrisDoc
import Idris.Prover
import Idris.Parser hiding (indent)
import Idris.Primitives
import Idris.Coverage
import Idris.Docs hiding (Doc)
import Idris.Help
import Idris.Completion
import qualified Idris.IdeSlave as IdeSlave
import Idris.Chaser
import Idris.Imports
import Idris.Colours hiding (colourise)
import Idris.Inliner
import Idris.CaseSplit
import Idris.DeepSeq
import Idris.Output
import Idris.Interactive
import Idris.WhoCalls
import Idris.TypeSearch (searchByType)

import Idris.Elab.Type
import Idris.Elab.Clause
import Idris.Elab.Data
import Idris.Elab.Value

import Version_idris (gitHash)
import Util.System
import Util.DynamicLinker
import Util.Net (listenOnLocalhost, listenOnLocalhostAnyPort)
import Util.Pretty hiding ((</>))

import Idris.Core.Evaluate
import Idris.Core.Execute (execute)
import Idris.Core.TT
import Idris.Core.Constraints

import IRTS.Compiler
import IRTS.CodegenCommon
import IRTS.System

import Control.Category
import Prelude hiding ((.), id)
import Data.List.Split (splitOn)
import Data.List (groupBy)
import qualified Data.Text as T

import Text.Trifecta.Result(Result(..))

-- import RTS.SC
-- import RTS.Bytecode
-- import RTS.PreC
-- import RTS.CodegenC
#ifdef IDRIS_LLVM
import LLVM.General.Target
#else
import Util.LLVMStubs
#endif
import System.Console.Haskeline as H
import System.FilePath
import System.Exit
import System.Environment
import System.Process
import System.Directory
import System.IO
import Control.Monad
import Control.Monad.Trans.Error (ErrorT(..))
import Control.Monad.Trans.State.Strict ( StateT, execStateT, evalStateT, get, put )
import Control.Monad.Trans ( lift )
import Control.Concurrent.MVar
import Network
import Control.Concurrent
import Data.Maybe
import Data.List
import Data.Char
import Data.Version
import Data.Word (Word)
import Data.Either (partitionEithers)
import Control.DeepSeq

import Numeric ( readHex )

import Debug.Trace

-- | Run the REPL
repl :: IState -- ^ The initial state
     -> [FilePath] -- ^ The loaded modules
     -> InputT Idris ()
repl orig mods
   = -- H.catch
     do let quiet = opt_quiet (idris_options orig)
        i <- lift getIState
        let colour = idris_colourRepl i
        let theme = idris_colourTheme i
        let mvs = idris_metavars i
        let prompt = if quiet
                        then ""
                        else showMVs colour theme mvs ++
                             let str = mkPrompt mods ++ ">" in
                             (if colour then colourisePrompt theme str else str) ++ " "
        x <- H.catch (getInputLine prompt)
                     (ctrlC (return Nothing))
        case x of
            Nothing -> do lift $ when (not quiet) (iputStrLn "Bye bye")
                          return ()
            Just input -> -- H.catch
                do ms <- H.catch (lift $ processInput input orig mods)
                                 (ctrlC (return (Just mods)))
                   case ms of
                        Just mods -> repl orig mods
                        Nothing -> return ()
--                             ctrlC)
--       ctrlC
   where ctrlC :: InputT Idris a -> SomeException -> InputT Idris a
         ctrlC act e = do lift $ iputStrLn (show e)
                          act -- repl orig mods

         showMVs c thm [] = ""
         showMVs c thm ms = "Metavariables: " ++
                                 show' 4 c thm (map fst ms) ++ "\n"

         show' 0 c thm ms = let l = length ms in
                          "... ( + " ++ show l
                             ++ " other"
                             ++ if l == 1 then ")" else "s)"
         show' n c thm [m] = showM c thm m
         show' n c thm (m : ms) = showM c thm m ++ ", " ++
                                  show' (n - 1) c thm ms

         showM c thm n = if c then colouriseFun thm (show n)
                              else show n

-- | Run the REPL server
startServer :: IState -> [FilePath] -> Idris ()
startServer orig fn_in = do tid <- runIO $ forkOS serverLoop
                            return ()
  where serverLoop :: IO ()
        -- TODO: option for port number
        serverLoop = withSocketsDo $
                              do sock <- listenOnLocalhost $ PortNumber 4294
                                 loop fn orig { idris_colourRepl = False } sock

        fn = case fn_in of
                  (f:_) -> f
                  _ -> ""

        loop fn ist sock
            = do (h,_,_) <- accept sock
                 hSetEncoding h utf8
                 cmd <- hGetLine h
                 let isth = case idris_outputmode ist of
                              RawOutput _ -> ist {idris_outputmode = RawOutput h}
                              IdeSlave n _ -> ist {idris_outputmode = IdeSlave n h}
                 (ist', fn) <- processNetCmd orig isth h fn cmd
                 hClose h
                 loop fn ist' sock

processNetCmd :: IState -> IState -> Handle -> FilePath -> String ->
                 IO (IState, FilePath)
processNetCmd orig i h fn cmd
    = do res <- case parseCmd i "(net)" cmd of
                  Failure err -> return (Left (Msg " invalid command"))
                  Success c -> runErrorT $ evalStateT (processNet fn c) i
         case res of
              Right x -> return x
              Left err -> do hPutStrLn h (show err)
                             return (i, fn)
  where
    processNet fn Reload = processNet fn (Load fn Nothing)
    processNet fn (Load f toline) =
        do let ist = orig { idris_options = idris_options i
                          , idris_colourTheme = idris_colourTheme i
                          , idris_colourRepl = False
                          }
           putIState ist
           setErrContext True
           setOutH h
           setQuiet True
           setVerbose False
           mods <- loadInputs [f] toline
           ist <- getIState
           return (ist, f)
    processNet fn c = do process fn c
                         ist <- getIState
                         return (ist, fn)
    setOutH :: Handle -> Idris ()
    setOutH h =
      do ist <- getIState
         putIState $ case idris_outputmode ist of
           RawOutput _ -> ist {idris_outputmode = RawOutput h}
           IdeSlave n _ -> ist {idris_outputmode = IdeSlave n h}

-- | Run a command on the server on localhost
runClient :: String -> IO ()
runClient str = withSocketsDo $ do
                  h <- connectTo "localhost" (PortNumber 4294)
                  hSetEncoding h utf8
                  hPutStrLn h str
                  resp <- hGetResp "" h
                  putStr resp
                  hClose h
    where hGetResp acc h = do eof <- hIsEOF h
                              if eof then return acc
                                     else do l <- hGetLine h
                                             hGetResp (acc ++ l ++ "\n") h

initIdeslaveSocket :: IO Handle
initIdeslaveSocket = do
  (sock, port) <- listenOnLocalhostAnyPort
  putStrLn $ show port
  (h, _, _) <- accept sock
  hSetEncoding h utf8
  return h

-- | Run the IdeSlave
ideslaveStart :: Bool -> IState -> [FilePath] -> Idris ()
ideslaveStart s orig mods
  = do h <- runIO $ if s then initIdeslaveSocket else return stdout
       setIdeSlave True h
       i <- getIState
       case idris_outputmode i of
         IdeSlave n h ->
           do runIO $ hPutStrLn h $ IdeSlave.convSExp "protocol-version" IdeSlave.ideSlaveEpoch n
              case mods of
                a:_ -> runIdeSlaveCommand h n i "" [] (IdeSlave.LoadFile a Nothing)
                _   -> return ()
       ideslave h orig mods

ideslave :: Handle -> IState -> [FilePath] -> Idris ()
ideslave h orig mods
  = do idrisCatch
         (do let inh = if h == stdout then stdin else h
             len' <- runIO $ IdeSlave.getLen inh
             len <- case len' of
               Left err -> ierror err
               Right n  -> return n
             l <- runIO $ IdeSlave.getNChar inh len ""
             (sexp, id) <- case IdeSlave.parseMessage l of
                             Left err -> ierror err
                             Right (sexp, id) -> return (sexp, id)
             i <- getIState
             putIState $ i { idris_outputmode = (IdeSlave id h) }
             idrisCatch -- to report correct id back!
               (do let fn = case mods of
                              (f:_) -> f
                              _     -> ""
                   case IdeSlave.sexpToCommand sexp of
                     Just cmd -> runIdeSlaveCommand h id orig fn mods cmd
                     Nothing  -> iPrintError "did not understand" )
               (\e -> do iPrintError $ show e))
         (\e -> do iPrintError $ show e)
       ideslave h orig mods

-- | Run IDESlave commands
runIdeSlaveCommand :: Handle -- ^^ The handle for communication
                   -> Integer -- ^^ The continuation ID for the client
                   -> IState -- ^^ The original IState
                   -> FilePath -- ^^ The current open file
                   -> [FilePath] -- ^^ The currently loaded modules
                   -> IdeSlave.IdeSlaveCommand -- ^^ The command to process
                   -> Idris ()
runIdeSlaveCommand h id orig fn mods (IdeSlave.Interpret cmd) =
  do c <- colourise
     i <- getIState
     case parseCmd i "(input)" cmd of
       Failure err -> iPrintError $ show (fixColour False err)
       Success (Prove n') ->
         idrisCatch
           (do process fn (Prove n')
               isetPrompt (mkPrompt mods)
               case idris_outputmode i of
                 IdeSlave n h -> -- signal completion of proof to ide
                   runIO . hPutStrLn h $
                     IdeSlave.convSExp "return"
                       (IdeSlave.SymbolAtom "ok", "")
                       n
                 _ -> return ())
           (\e -> do ist <- getIState
                     isetPrompt (mkPrompt mods)
                     case idris_outputmode i of
                       IdeSlave n h ->
                         runIO . hPutStrLn h $
                           IdeSlave.convSExp "abandon-proof" "Abandoned" n
                       _ -> return ()
                     iRenderError $ pprintErr ist e)
       Success cmd -> idrisCatch
                        (ideslaveProcess fn cmd)
                        (\e -> getIState >>= iRenderError . flip pprintErr e)
runIdeSlaveCommand h id orig fn mods (IdeSlave.REPLCompletions str) =
  do (unused, compls) <- replCompletion (reverse str, "")
     let good = IdeSlave.SexpList [IdeSlave.SymbolAtom "ok",
                                   IdeSlave.toSExp (map replacement compls,
                                   reverse unused)]
     runIO . hPutStrLn h $ IdeSlave.convSExp "return" good id
runIdeSlaveCommand h id orig fn mods (IdeSlave.LoadFile filename toline) =
  do i <- getIState
     clearErr
     putIState (orig { idris_options = idris_options i,
                       idris_outputmode = (IdeSlave id h) })
     loadInputs [filename] toline
     isetPrompt (mkPrompt [filename])
     -- Report either success or failure
     i <- getIState
     case (errSpan i) of
       Nothing -> let msg = maybe (IdeSlave.SexpList [IdeSlave.SymbolAtom "ok",
                                                      IdeSlave.SexpList []])
                                  (\fc -> IdeSlave.SexpList [IdeSlave.SymbolAtom "ok",
                                                             IdeSlave.toSExp fc])
                                  (idris_parsedSpan i)
                  in runIO . hPutStrLn h $ IdeSlave.convSExp "return" msg id
       Just x -> iPrintError $ "didn't load " ++ filename
     ideslave h orig [filename]
runIdeSlaveCommand h id orig fn mods (IdeSlave.TypeOf name) =
  case splitName name of
    Left err -> iPrintError err
    Right n -> process "(ideslave)"
                 (Check (PRef (FC "(ideslave)" (0,0) (0,0)) n))
  where splitName :: String -> Either String Name
        splitName s = case reverse $ splitOn "." s of
                        [] -> Left ("Didn't understand name '" ++ s ++ "'")
                        [n] -> Right $ sUN n
                        (n:ns) -> Right $ sNS (sUN n) ns
runIdeSlaveCommand h id orig fn mods (IdeSlave.DocsFor name) =
  case parseConst orig name of
    Success c -> process "(ideslave)" (DocStr (Right c))
    Failure _ ->
     case splitName name of
       Left err -> iPrintError err
       Right n -> process "(ideslave)" (DocStr (Left n))
runIdeSlaveCommand h id orig fn mods (IdeSlave.CaseSplit line name) =
  process fn (CaseSplitAt False line (sUN name))
runIdeSlaveCommand h id orig fn mods (IdeSlave.AddClause line name) =
  process fn (AddClauseFrom False line (sUN name))
runIdeSlaveCommand h id orig fn mods (IdeSlave.AddProofClause line name) =
  process fn (AddProofClauseFrom False line (sUN name))
runIdeSlaveCommand h id orig fn mods (IdeSlave.AddMissing line name) =
  process fn (AddMissing False line (sUN name))
runIdeSlaveCommand h id orig fn mods (IdeSlave.MakeWithBlock line name) =
  process fn (MakeWith False line (sUN name))
runIdeSlaveCommand h id orig fn mods (IdeSlave.ProofSearch r line name hints depth) =
  doProofSearch fn False r line (sUN name) (map sUN hints) depth
runIdeSlaveCommand h id orig fn mods (IdeSlave.MakeLemma line name) =
  case splitName name of
    Left err -> iPrintError err
    Right n -> process fn (MakeLemma False line n)
runIdeSlaveCommand h id orig fn mods (IdeSlave.Apropos a) =
  process fn (Apropos a)
runIdeSlaveCommand h id orig fn mods (IdeSlave.GetOpts) =
  do ist <- getIState
     let opts = idris_options ist
     let impshow = opt_showimp opts
     let errCtxt = opt_errContext opts
     let options = (IdeSlave.SymbolAtom "ok",
                    [(IdeSlave.SymbolAtom "show-implicits", impshow),
                     (IdeSlave.SymbolAtom "error-context", errCtxt)])
     runIO . hPutStrLn h $ IdeSlave.convSExp "return" options id
runIdeSlaveCommand h id orig fn mods (IdeSlave.SetOpt IdeSlave.ShowImpl b) =
  do setImpShow b
     let msg = (IdeSlave.SymbolAtom "ok", b)
     runIO . hPutStrLn h $ IdeSlave.convSExp "return" msg id
runIdeSlaveCommand h id orig fn mods (IdeSlave.SetOpt IdeSlave.ErrContext b) =
  do setErrContext b
     let msg = (IdeSlave.SymbolAtom "ok", b)
     runIO . hPutStrLn h $ IdeSlave.convSExp "return" msg id
runIdeSlaveCommand h id orig fn mods (IdeSlave.Metavariables cols) =
  do ist <- getIState
     let mvs = reverse $ map fst (idris_metavars ist) \\ primDefs
     let ppo = ppOptionIst ist
     -- splitMvs is a list of pairs of names and their split types
     let splitMvs = mapSnd (splitPi ist) (mvTys ist mvs)
     -- mvOutput is the pretty-printed version ready for conversion to SExpr
     let mvOutput = map (\(n, (hs, c)) -> (n, hs, c)) $
                    mapPair show
                            (\(hs, c, pc) ->
                             let bnd = [ n | (n,_,_) <- hs ] in
                             let bnds = inits bnd in
                             (map (\(bnd, h) -> processPremise ist bnd h)
                                  (zip bnds hs),
                              render ist bnd c pc))
                            splitMvs
     runIO . hPutStrLn h $
       IdeSlave.convSExp "return" (IdeSlave.SymbolAtom "ok", mvOutput) id
  where mapPair f g xs = zip (map (f . fst) xs) (map (g . snd) xs)
        mapSnd f xs = zip (map fst xs) (map (f . snd) xs)

        -- | Split a function type into a pair of premises, conclusion.
        -- Each maintains both the original and delaborated versions.
        splitPi :: IState -> Type -> ([(Name, Type, PTerm)], Type, PTerm)
        splitPi ist (Bind n (Pi t) rest) =
          let (hs, c, pc) = splitPi ist rest in
            ((n, t, delabTy' ist [] t False False):hs,
             c, delabTy' ist [] c False False)
        splitPi ist tm = ([], tm, delabTy' ist [] tm False False)

        -- | Get the types of a list of metavariable names
        mvTys :: IState -> [Name] -> [(Name, Type)]
        mvTys ist = mapSnd vToP . mapMaybe (flip lookupTyNameExact (tt_ctxt ist))

        -- | Show a type and its corresponding PTerm in a format suitable
        -- for the IDE - that is, pretty-printed and annotated.
        render :: IState -> [Name] -> Type -> PTerm -> (String, SpanList OutputAnnotation)
        render ist bnd t pt =
          let prettyT = pprintPTerm (ppOptionIst ist)
                                    (zip bnd (repeat False))
                                    []
                                    (idris_infixes ist)
                                    pt
          in
            displaySpans .
            renderPretty 0.9 cols .
            fmap (fancifyAnnots ist) .
            annotate (AnnTerm (zip bnd (take (length bnd) (repeat False))) t) $
              prettyT

        -- | Juggle the bits of a premise to prepare for output.
        processPremise :: IState
                       -> [Name] -- ^ the names to highlight as bound
                       -> (Name, Type, PTerm)
                       -> (String,
                           String,
                           SpanList OutputAnnotation)
        processPremise ist bnd (n, t, pt) =
          let (out, spans) = render ist bnd t pt in
          (show n , out, spans)

runIdeSlaveCommand h id orig fn mods (IdeSlave.WhoCalls n) =
  case splitName n of
       Left err -> iPrintError err
       Right n -> do calls <- whoCalls n
                     ist <- getIState
                     let msg = (IdeSlave.SymbolAtom "ok",
                                map (\ (n,ns) -> (pn ist n, map (pn ist) ns)) calls)
                     runIO . hPutStrLn h $ IdeSlave.convSExp "return" msg id
  where pn ist = displaySpans .
                 renderPretty 0.9 1000 .
                 fmap (fancifyAnnots ist) .
                 prettyName True True []
runIdeSlaveCommand h id orig fn mods (IdeSlave.CallsWho n) =
  case splitName n of
       Left err -> iPrintError err
       Right n -> do calls <- callsWho n
                     ist <- getIState
                     let msg = (IdeSlave.SymbolAtom "ok",
                                map (\ (n,ns) -> (pn ist n, map (pn ist) ns)) calls)
                     runIO . hPutStrLn h $ IdeSlave.convSExp "return" msg id
  where pn ist = displaySpans .
                 renderPretty 0.9 1000 .
                 fmap (fancifyAnnots ist) .
                 prettyName True True []

runIdeSlaveCommand h id orig fn modes (IdeSlave.TermNormalise bnd tm) =
  do ctxt <- getContext
     ist <- getIState
     let tm' = force (normaliseAll ctxt [] tm)
         ptm = annotate (AnnTerm bnd tm')
               (pprintPTerm (ppOptionIst ist)
                            bnd
                            []
                            (idris_infixes ist)
                            (delab ist tm'))
         msg = (IdeSlave.SymbolAtom "ok",
                displaySpans .
                renderPretty 0.9 80 .
                fmap (fancifyAnnots ist) $ ptm)
     runIO . hPutStrLn h $ IdeSlave.convSExp "return" msg id
runIdeSlaveCommand h id orig fn modes (IdeSlave.TermShowImplicits bnd tm) =
  ideSlaveForceTermImplicits h id bnd True tm
runIdeSlaveCommand h id orig fn modes (IdeSlave.TermNoImplicits bnd tm) =
  ideSlaveForceTermImplicits h id bnd False tm

-- | Show a term for IDESlave with the specified implicitness
ideSlaveForceTermImplicits :: Handle -> Integer -> [(Name, Bool)] -> Bool -> Term -> Idris ()
ideSlaveForceTermImplicits h id bnd impl tm =
  do ist <- getIState
     let expl = annotate (AnnTerm bnd tm)
                (pprintPTerm ((ppOptionIst ist) { ppopt_impl = impl })
                             bnd [] (idris_infixes ist)
                             (delab ist tm))
         msg = (IdeSlave.SymbolAtom "ok",
                displaySpans .
                renderPretty 0.9 80 .
                fmap (fancifyAnnots ist) $ expl)
     runIO . hPutStrLn h $ IdeSlave.convSExp "return" msg id

splitName :: String -> Either String Name
splitName s = case reverse $ splitOn "." s of
                [] -> Left ("Didn't understand name '" ++ s ++ "'")
                [n] -> Right $ sUN n
                (n:ns) -> Right $ sNS (sUN n) ns

ideslaveProcess :: FilePath -> Command -> Idris ()
ideslaveProcess fn Warranty = process fn Warranty
ideslaveProcess fn Help = process fn Help
ideslaveProcess fn (ChangeDirectory f) = do process fn (ChangeDirectory f)
                                            iPrintResult "changed directory to"
ideslaveProcess fn (Eval t) = process fn (Eval t)
ideslaveProcess fn (NewDefn decls) = do process fn (NewDefn decls)
                                        iPrintResult "defined"
ideslaveProcess fn (ExecVal t) = process fn (ExecVal t)
ideslaveProcess fn (Check (PRef x n)) = process fn (Check (PRef x n))
ideslaveProcess fn (Check t) = process fn (Check t)
ideslaveProcess fn (DocStr n) = process fn (DocStr n)
ideslaveProcess fn Universes = process fn Universes
ideslaveProcess fn (Defn n) = do process fn (Defn n)
                                 iPrintResult ""
ideslaveProcess fn (TotCheck n) = process fn (TotCheck n)
ideslaveProcess fn (DebugInfo n) = do process fn (DebugInfo n)
                                      iPrintResult ""
ideslaveProcess fn (Search t) = process fn (Search t)
ideslaveProcess fn (Spec t) = process fn (Spec t)
-- RmProof and AddProof not supported!
ideslaveProcess fn (ShowProof n') = process fn (ShowProof n')
ideslaveProcess fn (HNF t) = process fn (HNF t)
--ideslaveProcess fn TTShell = process fn TTShell -- need some prove mode!
ideslaveProcess fn (TestInline t) = process fn (TestInline t)

ideslaveProcess fn Execute = do process fn Execute
                                iPrintResult ""
ideslaveProcess fn (Compile codegen f) = do process fn (Compile codegen f)
                                            iPrintResult ""
ideslaveProcess fn (LogLvl i) = do process fn (LogLvl i)
                                   iPrintResult ""
ideslaveProcess fn (Pattelab t) = process fn (Pattelab t)
ideslaveProcess fn (Missing n) = process fn (Missing n)
ideslaveProcess fn (DynamicLink l) = do process fn (DynamicLink l)
                                        iPrintResult ""
ideslaveProcess fn ListDynamic = do process fn ListDynamic
                                    iPrintResult ""
ideslaveProcess fn Metavars = process fn Metavars
ideslaveProcess fn (SetOpt ErrContext) = do process fn (SetOpt ErrContext)
                                            iPrintResult ""
ideslaveProcess fn (UnsetOpt ErrContext) = do process fn (UnsetOpt ErrContext)
                                              iPrintResult ""
ideslaveProcess fn (SetOpt ShowImpl) = do process fn (SetOpt ShowImpl)
                                          iPrintResult ""
ideslaveProcess fn (UnsetOpt ShowImpl) = do process fn (UnsetOpt ShowImpl)
                                            iPrintResult ""
ideslaveProcess fn (SetOpt ShowOrigErr) = do process fn (SetOpt ShowOrigErr)
                                             iPrintResult ""
ideslaveProcess fn (UnsetOpt ShowOrigErr) = do process fn (UnsetOpt ShowOrigErr)
                                               iPrintResult ""
ideslaveProcess fn (SetOpt x) = process fn (SetOpt x)
ideslaveProcess fn (UnsetOpt x) = process fn (UnsetOpt x)
ideslaveProcess fn (CaseSplitAt False pos str) = process fn (CaseSplitAt False pos str)
ideslaveProcess fn (AddProofClauseFrom False pos str) = process fn (AddProofClauseFrom False pos str)
ideslaveProcess fn (AddClauseFrom False pos str) = process fn (AddClauseFrom False pos str)
ideslaveProcess fn (AddMissing False pos str) = process fn (AddMissing False pos str)
ideslaveProcess fn (MakeWith False pos str) = process fn (MakeWith False pos str)
ideslaveProcess fn (DoProofSearch False r pos str xs) = process fn (DoProofSearch False r pos str xs)
ideslaveProcess fn (SetConsoleWidth w) = do process fn (SetConsoleWidth w)
                                            iPrintResult ""
ideslaveProcess fn (Apropos a) = do process fn (Apropos a)
                                    iPrintResult ""
ideslaveProcess fn (WhoCalls n) = process fn (WhoCalls n)
ideslaveProcess fn (CallsWho n) = process fn (CallsWho n)
ideslaveProcess fn _ = iPrintError "command not recognized or not supported"


-- | The prompt consists of the currently loaded modules, or "Idris" if there are none
mkPrompt [] = "Idris"
mkPrompt [x] = "*" ++ dropExtension x
mkPrompt (x:xs) = "*" ++ dropExtension x ++ " " ++ mkPrompt xs

-- | Determine whether a file uses literate syntax
lit f = case splitExtension f of
            (_, ".lidr") -> True
            _ -> False

processInput :: String ->
                IState -> [FilePath] -> Idris (Maybe [FilePath])
processInput cmd orig inputs
    = do i <- getIState
         let opts = idris_options i
         let quiet = opt_quiet opts
         let fn = case inputs of
                        (f:_) -> f
                        _ -> ""
         c <- colourise
         case parseCmd i "(input)" cmd of
            Failure err ->   do runIO $ print (fixColour c err)
                                return (Just inputs)
            Success Reload ->
                do putIState $ orig { idris_options = idris_options i
                                    , idris_colourTheme = idris_colourTheme i
                                    }
                   clearErr
                   mods <- loadInputs inputs Nothing
                   return (Just inputs)
            Success (Load f toline) ->
                do putIState orig { idris_options = idris_options i
                                  , idris_colourTheme = idris_colourTheme i
                                  }
                   clearErr
                   mod <- loadInputs [f] toline
                   return (Just [f])
            Success (ModImport f) ->
                do clearErr
                   fmod <- loadModule f
                   return (Just (inputs ++ [fmod]))
            Success Edit -> do -- takeMVar stvar
                               edit fn orig
                               return (Just inputs)
            Success Proofs -> do proofs orig
                                 return (Just inputs)
            Success Quit -> do when (not quiet) (iputStrLn "Bye bye")
                               return Nothing
            Success cmd  -> do idrisCatch (process fn cmd)
                                          (\e -> do msg <- showErr e ; iputStrLn msg)
                               return (Just inputs)

resolveProof :: Name -> Idris Name
resolveProof n'
  = do i <- getIState
       ctxt <- getContext
       n <- case lookupNames n' ctxt of
                 [x] -> return x
                 [] -> return n'
                 ns -> ierror (CantResolveAlts ns)
       return n

removeProof :: Name -> Idris ()
removeProof n =
  do i <- getIState
     let proofs = proof_list i
     let ps = filter ((/= n) . fst) proofs
     putIState $ i { proof_list = ps }

edit :: FilePath -> IState -> Idris ()
edit "" orig = iputStrLn "Nothing to edit"
edit f orig
    = do i <- getIState
         env <- runIO $ getEnvironment
         let editor = getEditor env
         let line = case errSpan i of
                        Just l -> " +" ++ show (fst (fc_start l)) ++ " "
                        Nothing -> " "
         let cmd = editor ++ line ++ fixName f
         runIO $ system cmd
         clearErr
         putIState $ orig { idris_options = idris_options i
                          , idris_colourTheme = idris_colourTheme i
                          }
         loadInputs [f] Nothing
--          clearOrigPats
         iucheck
         return ()
   where getEditor env | Just ed <- lookup "EDITOR" env = ed
                       | Just ed <- lookup "VISUAL" env = ed
                       | otherwise = "vi"
         fixName file | map toLower (takeExtension file) `elem` [".lidr", ".idr"] = file
                      | otherwise = addExtension file "idr"



proofs :: IState -> Idris ()
proofs orig
  = do i <- getIState
       let ps = proof_list i
       case ps of
            [] -> iputStrLn "No proofs available"
            _  -> iputStrLn $ "Proofs:\n\t" ++ (show $ map fst ps)

insertScript :: String -> [String] -> [String]
insertScript prf [] = "\n---------- Proofs ----------" : "" : [prf]
insertScript prf (p@"---------- Proofs ----------" : "" : xs)
    = p : "" : prf : xs
insertScript prf (x : xs) = x : insertScript prf xs

process :: FilePath -> Command -> Idris ()
process fn Help = iPrintResult displayHelp
process fn Warranty = iPrintResult warranty
process fn (ChangeDirectory f)
                 = do runIO $ setCurrentDirectory f
                      return ()
process fn (Eval t)
                 = withErrorReflection $ do logLvl 5 $ show t
                                            (tm, ty) <- elabVal recinfo ERHS t
                                            ctxt <- getContext
                                            let tm' = force (normaliseAll ctxt [] tm)
                                            let ty' = force (normaliseAll ctxt [] ty)
                                            -- Add value to context, call it "it"
                                            updateContext (addCtxtDef (sUN "it") (Function ty' tm'))
                                            ist <- getIState
                                            logLvl 3 $ "Raw: " ++ show (tm', ty')
                                            logLvl 10 $ "Debug: " ++ showEnvDbg [] tm'
                                            let tmDoc = pprintDelab ist tm'
                                                tyDoc = pprintDelab ist ty'
                                            iPrintTermWithType tmDoc tyDoc


<<<<<<< HEAD
process h fn (NewDefn decls) = do
        logLvl 3 ("Defining names using these decls: " ++ show (showDecls verbosePPOption decls))
        mapM_ defineName namedGroups where
=======
process fn (NewDefn decls) = logLvl 3 ("Defining names using these decls: " ++ show namedGroups) >> mapM_ defineName namedGroups where
>>>>>>> 02f7c649
  namedGroups = groupBy (\d1 d2 -> getName d1 == getName d2) decls
  getName :: PDecl -> Maybe Name
  getName (PTy docs argdocs syn fc opts name ty) = Just name
  getName (PClauses fc opts name (clause:clauses)) = Just (getClauseName clause)
  getName (PData doc argdocs syn fc opts dataDecl) = Just (d_name dataDecl)
  getName (PClass doc syn fc constraints name parms parmdocs decls) = Just name
  getName _ = Nothing
  -- getClauseName is partial and I am not sure it's used safely! -- trillioneyes
  getClauseName (PClause fc name whole with rhs whereBlock) = name
  getClauseName (PWith fc name whole with rhs whereBlock) = name
  defineName :: [PDecl] -> Idris ()
  defineName (tyDecl@(PTy docs argdocs syn fc opts name ty) : decls) = do 
    elabDecl EAll recinfo tyDecl
    elabClauses recinfo fc opts name (concatMap getClauses decls)
    setReplDefined (Just name)
  defineName [PClauses fc opts _ [clause]] = do
    let pterm = getRHS clause
    (tm,ty) <- elabVal recinfo ERHS pterm
    ctxt <- getContext
    let tm' = force (normaliseAll ctxt [] tm)
    let ty' = force (normaliseAll ctxt [] ty)
    updateContext (addCtxtDef (getClauseName clause) (Function ty' tm'))
    setReplDefined (Just $ getClauseName clause)
  defineName (PClauses{} : _) = tclift $ tfail (Msg "Only one function body is allowed without a type declaration.")
  -- fixity and syntax declarations are ignored by elabDecls, so they'll have to be handled some other way
  defineName (PFix fc fixity strs : defns) = do
    fmodifyState idris_fixities (map (Fix fixity) strs ++)
    unless (null defns) $ defineName defns
  defineName (PSyntax{}:_) = tclift $ tfail (Msg "That kind of declaration is not supported. If you feel it should be supported, please submit an issue at https://github.com/idris-lang/Idris-dev.")
  defineName decls = do
    elabDecls toplevel (map fixClauses decls)
    setReplDefined (getName (head decls))
  getClauses (PClauses fc opts name clauses) = clauses
  getClauses _ = []
  getRHS :: PClause -> PTerm
  getRHS (PClause fc name whole with rhs whereBlock) = rhs
  getRHS (PWith fc name whole with rhs whereBlock) = rhs
  getRHS (PClauseR fc with rhs whereBlock) = rhs
  getRHS (PWithR fc with rhs whereBlock) = rhs
  setReplDefined :: Maybe Name -> Idris ()
  setReplDefined Nothing = return ()
  setReplDefined (Just n) = do
    oldState <- get
    fmodifyState repl_definitions (n:)
  -- the "name" field of PClauses seems to always be MN 2 "__", so we need to
  -- retrieve the actual name from deeper inside.
  -- This should really be a full recursive walk through the structure of PDecl, but
  -- I think it should work this way and I want to test sooner. Also lazy.
  fixClauses :: PDecl' t -> PDecl' t
  fixClauses (PClauses fc opts _ css@(clause:cs)) =
    PClauses fc opts (getClauseName clause) css
  fixClauses (PInstance syn fc constraints cls parms ty instName decls) = 
    PInstance syn fc constraints cls parms ty instName (map fixClauses decls)
  fixClauses decl = decl

process h fn (Undefine names) = undefine names
  where
    undefine :: [Name] -> Idris ()
    undefine [] = do
      allDefined <- idris_repl_defs `fmap` get
      undefine' allDefined []
    -- Keep track of which names you've removed so you can 
    -- print them out to the user afterward
    undefine names = undefine' names []
    undefine' [] list = do ihputStrLn h (show list)
                           return ()
    undefine' (n:names) already = do
      allDefined <- idris_repl_defs `fmap` get
      if n `elem` allDefined
         then do undefinedJustNow <- undefClosure n
                 undefine' names (undefinedJustNow ++ already)
         else do tclift $ tfail $ Msg ("Can't undefine " ++ show n ++ " because it wasn't defined at the repl")
                 undefine' names already
    undefOne n = do fputState (ctxt_lookup n . known_terms) Nothing
                    fmodifyState repl_definitions (delete n)
    undefClosure n = 
      do replDefs <- idris_repl_defs `fmap` get
         callGraph <- whoCalls n
         let users = case lookup n callGraph of
                        Just ns -> ns
                        Nothing -> fail ("Tried to undefine nonexistent name" ++ show n) 
         undefinedJustNow <- concat `fmap` mapM undefClosure users
         undefOne n
         return (n : undefinedJustNow)



process fn (ExecVal t)
                  = do ctxt <- getContext
                       ist <- getIState
                       (tm, ty) <- elabVal recinfo ERHS t
--                       let tm' = normaliseAll ctxt [] tm
                       let ty' = normaliseAll ctxt [] ty
                       res <- execute tm
                       let (resOut, tyOut) = (prettyIst ist (delab ist res),
                                              prettyIst ist (delab ist ty'))
                       iPrintTermWithType resOut tyOut

process fn (Check (PRef _ n))
   = do ctxt <- getContext
        ist <- getIState
        let ppo = ppOptionIst ist
        case lookupNames n ctxt of
          ts@(t:_) ->
            case lookup t (idris_metavars ist) of
                Just (_, i, _) -> iRenderResult . fmap (fancifyAnnots ist) $
                                  showMetavarInfo ppo ist n i
                Nothing -> iPrintFunTypes [] n (map (\n -> (n, delabTy ist n)) ts)
          [] -> iPrintError $ "No such variable " ++ show n
  where
    showMetavarInfo ppo ist n i
         = case lookupTy n (tt_ctxt ist) of
                (ty:_) -> putTy ppo ist i [] (delab ist (errReverse ist ty))
    putTy :: PPOption -> IState -> Int -> [(Name, Bool)] -> PTerm -> Doc OutputAnnotation
    putTy ppo ist 0 bnd sc = putGoal ppo ist bnd sc
    putTy ppo ist i bnd (PPi _ n t sc)
               = let current = text "  " <>
                               (case n of
                                   MN _ _ -> text "_"
                                   UN nm | ('_':'_':_) <- str nm -> text "_"
                                   _ -> bindingOf n False) <+>
                               colon <+> align (tPretty bnd ist t) <> line
                 in
                    current <> putTy ppo ist (i-1) ((n,False):bnd) sc
    putTy ppo ist _ bnd sc = putGoal ppo ist ((n,False):bnd) sc
    putGoal ppo ist bnd g
               = text "--------------------------------------" <$>
                 annotate (AnnName n Nothing Nothing Nothing) (text $ show n) <+> colon <+>
                 align (tPretty bnd ist g)

    tPretty bnd ist t = pprintPTerm (ppOptionIst ist) bnd [] (idris_infixes ist) t


process fn (Check t)
   = do (tm, ty) <- elabVal recinfo ERHS t
        ctxt <- getContext
        ist <- getIState
        let ppo = ppOptionIst ist
            ty' = normaliseC ctxt [] ty
        case tm of
           TType _ ->
             iPrintTermWithType (prettyIst ist PType) type1Doc
           _ -> iPrintTermWithType (pprintDelab ist tm)
                                   (pprintDelab ist ty)

process fn (DocStr (Left n))
   = do ist <- getIState
        case lookupCtxtName n (idris_docstrings ist) of
          [] -> iPrintError $ "No documentation for " ++ show n
          ns -> do toShow <- mapM (showDoc ist) ns
                   iRenderResult (vsep toShow)
    where showDoc ist (n, d) = do doc <- getDocs n
                                  return $ pprintDocs ist doc

process fn (DocStr (Right c))
   = do ist <- getIState
        iRenderResult $ pprintConstDocs ist c (constDocs c)

process fn Universes
                     = do i <- getIState
                          let cs = idris_constraints i
--                        iputStrLn $ showSep "\n" (map show cs)
                          iputStrLn $ show (map fst cs)
                          let n = length cs
                          iputStrLn $ "(" ++ show n ++ " constraints)"
                          case ucheck cs of
                            Error e -> iPrintError $ pshow i e
                            OK _ -> iPrintResult "Universes OK"
process fn (Defn n)
                    = do i <- getIState
                         iputStrLn "Compiled patterns:\n"
                         iputStrLn $ show (lookupDef n (tt_ctxt i))
                         case lookupCtxt n (idris_patdefs i) of
                            [] -> return ()
                            [(d, _)] -> do iputStrLn "Original definiton:\n"
                                           mapM_ (printCase i) d
                         case lookupTotal n (tt_ctxt i) of
                            [t] -> iputStrLn (showTotal t i)
                            _ -> return ()
    where printCase i (_, lhs, rhs)
             = let i' = i { idris_options = (idris_options i) { opt_showimp = True } }
               in iputStrLn (showTm i' (delab i lhs) ++ " = " ++
                             showTm i' (delab i rhs))
process fn (TotCheck n)
                        = do i <- getIState
                             case lookupNameTotal n (tt_ctxt i) of
                                []  -> iPrintError $ "Unknown operator " ++ show n
                                ts  -> do ist <- getIState
                                          c <- colourise
                                          let ppo =  ppOptionIst ist
                                          let showN = showName (Just ist) [] ppo c
                                          iPrintResult . concat . intersperse "\n" .
                                            map (\(n, t) -> showN n ++ " is " ++ showTotal t i) $
                                            ts


process fn (DebugInfo n)
   = do i <- getIState
        let oi = lookupCtxtName n (idris_optimisation i)
        when (not (null oi)) $ iputStrLn (show oi)
        let si = lookupCtxt n (idris_statics i)
        when (not (null si)) $ iputStrLn (show si)
        let di = lookupCtxt n (idris_datatypes i)
        when (not (null di)) $ iputStrLn (show di)
        let d = lookupDef n (tt_ctxt i)
        when (not (null d)) $ iputStrLn $ "Definition: " ++ (show (head d))
        let cg = lookupCtxtName n (idris_callgraph i)
        i <- getIState
        let cg' = lookupCtxtName n (idris_callgraph i)
        sc <- checkSizeChange n
        iputStrLn $ "Size change: " ++ show sc
        when (not (null cg')) $ do iputStrLn "Call graph:\n"
                                   iputStrLn (show cg')
process fn (Search t) = searchByType t
process fn (CaseSplitAt updatefile l n)
    = caseSplitAt fn updatefile l n
process fn (AddClauseFrom updatefile l n)
    = addClauseFrom fn updatefile l n
process fn (AddProofClauseFrom updatefile l n)
    = addProofClauseFrom fn updatefile l n
process fn (AddMissing updatefile l n)
    = addMissing fn updatefile l n
process fn (MakeWith updatefile l n)
    = makeWith fn updatefile l n
process fn (MakeLemma updatefile l n)
    = makeLemma fn updatefile l n
process fn (DoProofSearch updatefile rec l n hints)
    = doProofSearch fn updatefile rec l n hints Nothing
process fn (Spec t)
                    = do (tm, ty) <- elabVal recinfo ERHS t
                         ctxt <- getContext
                         ist <- getIState
                         let tm' = simplify ctxt [] {- (idris_statics ist) -} tm
                         iPrintResult (show (delab ist tm'))

process fn (RmProof n')
  = do i <- getIState
       n <- resolveProof n'
       let proofs = proof_list i
       case lookup n proofs of
            Nothing -> iputStrLn "No proof to remove"
            Just _  -> do removeProof n
                          insertMetavar n
                          iputStrLn $ "Removed proof " ++ show n
                          where
                            insertMetavar :: Name -> Idris ()
                            insertMetavar n =
                              do i <- getIState
                                 let ms = idris_metavars i
                                 putIState $ i { idris_metavars = (n, (Nothing, 0, False)) : ms }

process fn' (AddProof prf)
  = do fn <- do
         let fn'' = takeWhile (/= ' ') fn'
         ex <- runIO $ doesFileExist fn''
         let fnExt = fn'' <.> "idr"
         exExt <- runIO $ doesFileExist fnExt
         if ex
            then return fn''
            else if exExt
                    then return fnExt
                    else ifail $ "Neither \""++fn''++"\" nor \""++fnExt++"\" exist"
       let fb = fn ++ "~"
       runIO $ copyFile fn fb -- make a backup in case something goes wrong!
       prog <- runIO $ readFile fb
       i <- getIState
       let proofs = proof_list i
       n' <- case prf of
                Nothing -> case proofs of
                             [] -> ifail "No proof to add"
                             ((x, p) : _) -> return x
                Just nm -> return nm
       n <- resolveProof n'
       case lookup n proofs of
            Nothing -> iputStrLn "No proof to add"
            Just p  -> do let prog' = insertScript (showProof (lit fn) n p) ls
                          runIO $ writeFile fn (unlines prog')
                          removeProof n
                          iputStrLn $ "Added proof " ++ show n
                          where ls = (lines prog)

process fn (ShowProof n')
  = do i <- getIState
       n <- resolveProof n'
       let proofs = proof_list i
       case lookup n proofs of
            Nothing -> iPrintError "No proof to show"
            Just p  -> iPrintResult $ showProof False n p

process fn (Prove n')
     = do ctxt <- getContext
          ist <- getIState
          let ns = lookupNames n' ctxt
          let metavars = mapMaybe (\n -> do c <- lookup n (idris_metavars ist); return (n, c)) ns
          n <- case metavars of
              [] -> ierror (Msg $ "Cannot find metavariable " ++ show n')
              [(n, (_,_,False))] -> return n
              [(_, (_,_,True))]  -> ierror (Msg $ "Declarations not solvable using prover")
              ns -> ierror (CantResolveAlts (map fst ns))
          prover (lit fn) n
          -- recheck totality
          i <- getIState
          totcheck (fileFC "(input)", n)
          mapM_ (\ (f,n) -> setTotality n Unchecked) (idris_totcheck i)
          mapM_ checkDeclTotality (idris_totcheck i)
          warnTotality

process fn (HNF t)
                    = do (tm, ty) <- elabVal recinfo ERHS t
                         ctxt <- getContext
                         ist <- getIState
                         let tm' = hnf ctxt [] tm
                         iPrintResult (show (delab ist tm'))
process fn (TestInline t)
                           = do (tm, ty) <- elabVal recinfo ERHS t
                                ctxt <- getContext
                                ist <- getIState
                                let tm' = inlineTerm ist tm
                                c <- colourise
                                iPrintResult (showTm ist (delab ist tm'))
process fn Execute
                   = idrisCatch
                       (do ist <- getIState
                           (m, _) <- elabVal recinfo ERHS
                                           (PApp fc
                                              (PRef fc (sUN "run__IO"))
                                              [pexp $ PRef fc (sNS (sUN "main") ["Main"])])
                           (tmpn, tmph) <- runIO tempfile
                           runIO $ hClose tmph
                           t <- codegen
                           compile t tmpn m
                           case idris_outputmode ist of
                             RawOutput h -> do runIO $ system tmpn
                                               return ()
                             IdeSlave n h -> runIO . hPutStrLn h $
                                             IdeSlave.convSExp "run-program" tmpn n)
                       (\e -> getIState >>= iRenderError . flip pprintErr e)
  where fc = fileFC "main"
process fn (Compile codegen f)
      = do (m, _) <- elabVal recinfo ERHS
                       (PApp fc (PRef fc (sUN "run__IO"))
                       [pexp $ PRef fc (sNS (sUN "main") ["Main"])])
           compile codegen f m
  where fc = fileFC "main"
process fn (LogLvl i) = setLogLevel i
-- Elaborate as if LHS of a pattern (debug command)
process fn (Pattelab t)
     = do (tm, ty) <- elabVal recinfo ELHS t
          iPrintResult $ show tm ++ "\n\n : " ++ show ty

process fn (Missing n)
    = do i <- getIState
         let i' = i { idris_options = (idris_options i) { opt_showimp = True } }
         case lookupCtxt n (idris_patdefs i) of
                  [] -> iPrintError $ "Unknown operator " ++ show n
                  [(_, tms)] ->
                       iPrintResult (showSep "\n" (map (showTm i') tms))
                  _ -> iPrintError $ "Ambiguous name"
process fn (DynamicLink l)
                           = do i <- getIState
                                let importdirs = opt_importdirs (idris_options i)
                                    lib = trim l
                                handle <- lift . lift $ tryLoadLib importdirs lib
                                case handle of
                                  Nothing -> iPrintError $ "Could not load dynamic lib \"" ++ l ++ "\""
                                  Just x -> do let libs = idris_dynamic_libs i
                                               if x `elem` libs
                                                  then do iLOG ("Tried to load duplicate library " ++ lib_name x)
                                                          return ()
                                                  else putIState $ i { idris_dynamic_libs = x:libs }
    where trim = reverse . dropWhile isSpace . reverse . dropWhile isSpace
process fn ListDynamic
                       = do i <- getIState
                            iputStrLn "Dynamic libraries:"
                            showLibs $ idris_dynamic_libs i
    where showLibs []                = return ()
          showLibs ((Lib name _):ls) = do iputStrLn $ "\t" ++ name; showLibs ls
process fn Metavars
                 = do ist <- getIState
                      let mvs = map fst (idris_metavars ist) \\ primDefs
                      case mvs of
                        [] -> iPrintError "No global metavariables to solve"
                        _ -> iPrintResult $ "Global metavariables:\n\t" ++ show mvs
process fn NOP      = return ()

process fn (SetOpt   ErrContext)  = setErrContext True
process fn (UnsetOpt ErrContext)  = setErrContext False
process fn (SetOpt ShowImpl)      = setImpShow True
process fn (UnsetOpt ShowImpl)    = setImpShow False
process fn (SetOpt ShowOrigErr)   = setShowOrigErr True
process fn (UnsetOpt ShowOrigErr) = setShowOrigErr False
process fn (SetOpt AutoSolve)     = setAutoSolve True
process fn (UnsetOpt AutoSolve)   = setAutoSolve False
process fn (SetOpt NoBanner)      = setNoBanner True
process fn (UnsetOpt NoBanner)    = setNoBanner False
process fn (SetOpt WarnReach)     = fmodifyState opts_idrisCmdline $ nub . (WarnReach:)
process fn (UnsetOpt WarnReach)   = fmodifyState opts_idrisCmdline $ delete WarnReach

process fn (SetOpt _) = iPrintError "Not a valid option"
process fn (UnsetOpt _) = iPrintError "Not a valid option"
process fn (SetColour ty c) = setColour ty c
process fn ColourOn
                    = do ist <- getIState
                         putIState $ ist { idris_colourRepl = True }
process fn ColourOff
                     = do ist <- getIState
                          putIState $ ist { idris_colourRepl = False }
process fn ListErrorHandlers =
  do ist <- getIState
     iPrintResult $ case idris_errorhandlers ist of
       []       -> "No registered error handlers"
       handlers -> "Registered error handlers: " ++ (concat . intersperse ", " . map show) handlers
process fn (SetConsoleWidth w) = setWidth w

process fn (Apropos a) =
  do ist <- getIState
     let names = apropos ist (T.pack a)
     let aproposInfo = [ (n,
                          delabTy ist n,
                          fmap (overview . fst) (lookupCtxtExact n (idris_docstrings ist)))
                       | n <- sort names, isUN n ]
     iRenderResult $ vsep (map (prettyDocumentedIst ist) aproposInfo)
  where isUN (UN _) = True
        isUN (NS n _) = isUN n
        isUN _ = False

process fn (WhoCalls n) =
  do calls <- whoCalls n
     ist <- getIState
     iRenderResult . vsep $
       map (\(n, ns) ->
             text "Callers of" <+> prettyName True True [] n <$>
             indent 1 (vsep (map ((text "*" <+>) . align . prettyName True True []) ns)))
           calls

process fn (CallsWho n) =
  do calls <- callsWho n
     ist <- getIState
     iRenderResult . vsep $
       map (\(n, ns) ->
             prettyName True True [] n <+> text "calls:" <$>
             indent 1 (vsep (map ((text "*" <+>) . align . prettyName True True []) ns)))
           calls
-- IdrisDoc
process fn (MakeDoc s) =
  do     istate        <- getIState
         let names      = words s
             parse n    | Success x <- runparser name istate fn n = Right x
             parse n    = Left n
             (bad, nss) = partitionEithers $ map parse names
         cd            <- runIO $ getCurrentDirectory
         let outputDir  = cd </> "doc"
         result        <- if null bad then runIO $ generateDocs istate nss outputDir
                                      else return . Left $ "Illegal name: " ++ head bad
         case result of Right _   -> iputStrLn "IdrisDoc generated"
                        Left  err -> iPrintError err


showTotal :: Totality -> IState -> String
showTotal t@(Partial (Other ns)) i
   = show t ++ "\n\t" ++ showSep "\n\t" (map (showTotalN i) ns)
showTotal t i = show t
showTotalN i n = case lookupTotal n (tt_ctxt i) of
                        [t] -> showTotal t i
                        _ -> ""

displayHelp = let vstr = showVersion version in
              "\nIdris version " ++ vstr ++ "\n" ++
              "--------------" ++ map (\x -> '-') vstr ++ "\n\n" ++
              concatMap cmdInfo helphead ++
              concatMap cmdInfo help
  where cmdInfo (cmds, args, text) = "   " ++ col 16 12 (showSep " " cmds) (show args) text
        col c1 c2 l m r =
            l ++ take (c1 - length l) (repeat ' ') ++
            m ++ take (c2 - length m) (repeat ' ') ++ r ++ "\n"

helphead =
  [ (["Command"], SpecialHeaderArg, "Purpose"),
    ([""], NoArg, "")
  ]


replSettings :: Maybe FilePath -> Settings Idris
replSettings hFile = setComplete replCompletion $ defaultSettings {
                       historyFile = hFile
                     }

-- | Invoke as if from command line. It is an error if there are unresolved totality problems.
idris :: [Opt] -> IO (Maybe IState)
idris opts = do res <- runErrorT $ execStateT totalMain idrisInit
                case res of
                  Left err -> do putStrLn $ pshow idrisInit err
                                 return Nothing
                  Right ist -> return (Just ist)
    where totalMain = do idrisMain opts
                         ist <- getIState
                         case idris_totcheckfail ist of
                           ((fc, msg):_) -> ierror . At fc . Msg $ "Could not build: "++  msg
                           [] -> return ()


loadInputs :: [FilePath] -> Maybe Int -> Idris ()
loadInputs inputs toline -- furthest line to read in input source files
  = idrisCatch
       (do ist <- getIState
           -- if we're in --check and not outputting anything, don't bother
           -- loading, as it gets really slow if there's lots of modules in
           -- a package (instead, reload all at the end to check for
           -- consistency only)
           opts <- getCmdLine

           let loadCode = case opt getOutput opts of
                               [] -> not (NoREPL `elem` opts)
                               _ -> True

           -- For each ifile list, check it and build ibcs in the same clean IState
           -- so that they don't interfere with each other when checking

           let ninputs = zip [1..] inputs
           ifiles <- mapWhileOK (\(num, input) ->
                do putIState ist
                   modTree <- buildTree
                                   (map snd (take (num-1) ninputs))
                                   input
                   let ifiles = getModuleFiles modTree
                   iLOG ("MODULE TREE : " ++ show modTree)
                   iLOG ("RELOAD: " ++ show ifiles)
                   when (not (all ibc ifiles) || loadCode) $
                        tryLoad False (filter (not . ibc) ifiles)
                   -- return the files that need rechecking
                   return ifiles)
                      ninputs
           inew <- getIState
           let tidata = idris_tyinfodata inew
           let patdefs = idris_patdefs inew
           -- If it worked, load the whole thing from all the ibcs together
           case errSpan inew of
              Nothing ->
                do putIState (ist { idris_tyinfodata = tidata })
                   ibcfiles <- mapM findNewIBC (nub (concat ifiles))
                   tryLoad True (mapMaybe id ibcfiles)
              _ -> return ()
           ist <- getIState
           putIState (ist { idris_tyinfodata = tidata,
                            idris_patdefs = patdefs })

           case opt getOutput opts of
               [] -> performUsageAnalysis  -- interactive
               _  -> return []  -- batch, will be checked by the compiler

           return ())
        (\e -> do i <- getIState
                  case e of
                    At f e' -> do setErrSpan f
                                  iWarn f $ pprintErr i e'
                    ProgramLineComment -> return () -- fail elsewhere
                    _ -> do setErrSpan emptyFC -- FIXME! Propagate it
                            iWarn emptyFC $ pprintErr i e)
   where -- load all files, stop if any fail
         tryLoad :: Bool -> [IFileType] -> Idris ()
         tryLoad keepstate [] = warnTotality >> return ()
         tryLoad keepstate (f : fs)
                 = do ist <- getIState
                      let maxline
                            = case toline of
                                Nothing -> Nothing
                                Just l -> case f of
                                            IDR fn -> if any (fmatch fn) inputs
                                                         then Just l
                                                         else Nothing
                                            LIDR fn -> if any (fmatch fn) inputs
                                                          then Just l
                                                          else Nothing
                                            _ -> Nothing
                      loadFromIFile f maxline
                      inew <- getIState
                      -- FIXME: Save these in IBC to avoid this hack! Need to
                      -- preserve it all from source inputs
                      let tidata = idris_tyinfodata inew
                      let patdefs = idris_patdefs inew
                      ok <- noErrors
                      when ok $ do when (not keepstate) $ putIState ist
                                   ist <- getIState
                                   putIState (ist { idris_tyinfodata = tidata,
                                                    idris_patdefs = patdefs })
                                   tryLoad keepstate fs

         ibc (IBC _ _) = True
         ibc _ = False

         fmatch ('.':'/':xs) ys = fmatch xs ys
         fmatch xs ('.':'/':ys) = fmatch xs ys
         fmatch xs ys = xs == ys

         findNewIBC :: IFileType -> Idris (Maybe IFileType)
         findNewIBC i@(IBC _ _) = return (Just i)
         findNewIBC s@(IDR f) = do ist <- get
                                   ibcsd <- valIBCSubDir ist
                                   let ibc = ibcPathNoFallback ibcsd f
                                   ok <- runIO $ doesFileExist ibc
                                   if ok then return (Just (IBC ibc s))
                                         else return Nothing
         findNewIBC s@(LIDR f) = do ist <- get
                                    ibcsd <- valIBCSubDir ist
                                    let ibc = ibcPathNoFallback ibcsd f
                                    ok <- runIO $ doesFileExist ibc
                                    if ok then return (Just (IBC ibc s))
                                          else return Nothing

         -- Like mapM, but give up when there's an error
         mapWhileOK f [] = return []
         mapWhileOK f (x : xs) = do x' <- f x
                                    ok <- noErrors
                                    if ok then do xs' <- mapWhileOK f xs
                                                  return (x' : xs')
                                          else return [x']

idrisMain :: [Opt] -> Idris ()
idrisMain opts =
    do let inputs = opt getFile opts
       let quiet = Quiet `elem` opts
       let nobanner = NoBanner `elem` opts
       let idesl = Ideslave `elem` opts || IdeslaveSocket `elem` opts
       let runrepl = not (NoREPL `elem` opts)
       let verbose = runrepl || Verbose `elem` opts
       let output = opt getOutput opts
       let ibcsubdir = opt getIBCSubDir opts
       let importdirs = opt getImportDir opts
       let bcs = opt getBC opts
       let pkgdirs = opt getPkgDir opts
       let optimize = case opt getOptLevel opts of
                        [] -> 2
                        xs -> last xs
       trpl <- case opt getTriple opts of
                 [] -> runIO $ getDefaultTargetTriple
                 xs -> return (last xs)
       tcpu <- case opt getCPU opts of
                 [] -> runIO $ getHostCPUName
                 xs -> return (last xs)
       let outty = case opt getOutputTy opts of
                     [] -> Executable
                     xs -> last xs
       let cgn = case opt getCodegen opts of
                   [] -> ViaC
                   xs -> last xs
       script <- case opt getExecScript opts of
                   []     -> return Nothing
                   x:y:xs -> do iputStrLn "More than one interpreter expression found."
                                runIO $ exitWith (ExitFailure 1)
                   [expr] -> return (Just expr)
       let immediate = opt getEvalExpr opts

       when (DefaultTotal `elem` opts) $ do i <- getIState
                                            putIState (i { default_total = True })
       setColourise $ not quiet && last (True : opt getColour opts)
       when (not runrepl) $ setWidth InfinitelyWide
       mapM_ addLangExt (opt getLanguageExt opts)
       setREPL runrepl
       setQuiet (quiet || isJust script || not (null immediate))
       setVerbose verbose
       setCmdLine opts
       setOutputTy outty
       setNoBanner nobanner
       setCodegen cgn
       setTargetTriple trpl
       setTargetCPU tcpu
       setOptLevel optimize
       mapM_ makeOption opts
       -- if we have the --bytecode flag, drop into the bytecode assembler
       case bcs of
         [] -> return ()
         xs -> return () -- runIO $ mapM_ bcAsm xs
       case ibcsubdir of
         [] -> setIBCSubDir ""
         (d:_) -> setIBCSubDir d
       setImportDirs importdirs

       setNoBanner nobanner

       when (not (NoBasePkgs `elem` opts)) $ do
           addPkgDir "prelude"
           addPkgDir "base"
       mapM_ addPkgDir pkgdirs
       elabPrims
       when (not (NoBuiltins `elem` opts)) $ do x <- loadModule "Builtins"
                                                return ()
       when (not (NoPrelude `elem` opts)) $ do x <- loadModule "Prelude"
                                               return ()

       when (runrepl && not idesl) initScript

       nobanner <- getNoBanner

       when (runrepl &&
             not quiet &&
             not idesl &&
             not (isJust script) &&
             not nobanner &&
             null immediate) $
         iputStrLn banner

       orig <- getIState
       when (not idesl) $ loadInputs inputs Nothing

       runIO $ hSetBuffering stdout LineBuffering

       ok <- noErrors
       when ok $ case output of
                    [] -> return ()
                    (o:_) -> idrisCatch (process "" (Compile cgn o))
                               (\e -> do ist <- getIState ; iputStrLn $ pshow ist e)

       case immediate of
         [] -> return ()
         exprs -> do setWidth InfinitelyWide
                     mapM_ (\str -> do ist <- getIState
                                       c <- colourise
                                       case parseExpr ist str of
                                         Failure err -> do iputStrLn $ show (fixColour c err)
                                                           runIO $ exitWith (ExitFailure 1)
                                         Success e -> process "" (Eval e))
                           exprs
                     runIO $ exitWith ExitSuccess


       case script of
         Nothing -> return ()
         Just expr -> execScript expr

       -- Create Idris data dir + repl history and config dir
       idrisCatch (do dir <- getIdrisUserDataDir
                      exists <- runIO $ doesDirectoryExist dir
                      unless exists $ iLOG ("Creating " ++ dir)
                      runIO $ createDirectoryIfMissing True (dir </> "repl"))
         (\e -> return ())

       historyFile <- fmap (</> "repl" </> "history") getIdrisUserDataDir

       when (runrepl && not idesl) $ do
--          clearOrigPats
         startServer orig inputs
         runInputT (replSettings (Just historyFile)) $ repl orig inputs
       let idesock = IdeslaveSocket `elem` opts
       when (idesl) $ ideslaveStart idesock orig inputs
       ok <- noErrors
       when (not ok) $ runIO (exitWith (ExitFailure 1))
  where
    makeOption (OLogging i) = setLogLevel i
    makeOption TypeCase = setTypeCase True
    makeOption TypeInType = setTypeInType True
    makeOption NoCoverage = setCoverage False
    makeOption ErrContext = setErrContext True
    makeOption _ = return ()

    addPkgDir :: String -> Idris ()
    addPkgDir p = do ddir <- runIO $ getDataDir
                     addImportDir (ddir </> p)

execScript :: String -> Idris ()
execScript expr = do i <- getIState
                     c <- colourise
                     case parseExpr i expr of
                          Failure err -> do iputStrLn $ show (fixColour c err)
                                            runIO $ exitWith (ExitFailure 1)
                          Success term -> do ctxt <- getContext
                                             (tm, _) <- elabVal recinfo ERHS term
                                             res <- execute tm
                                             runIO $ exitWith ExitSuccess

-- | Get the platform-specific, user-specific Idris dir
getIdrisUserDataDir :: Idris FilePath
getIdrisUserDataDir = runIO $ getAppUserDataDirectory "idris"

-- | Locate the platform-specific location for the init script
getInitScript :: Idris FilePath
getInitScript = do idrisDir <- getIdrisUserDataDir
                   return $ idrisDir </> "repl" </> "init"

-- | Run the initialisation script
initScript :: Idris ()
initScript = do script <- getInitScript
                idrisCatch (do go <- runIO $ doesFileExist script
                               when go $ do
                                 h <- runIO $ openFile script ReadMode
                                 runInit h
                                 runIO $ hClose h)
                           (\e -> iPrintError $ "Error reading init file: " ++ show e)
    where runInit :: Handle -> Idris ()
          runInit h = do eof <- lift . lift $ hIsEOF h
                         ist <- getIState
                         unless eof $ do
                           line <- runIO $ hGetLine h
                           script <- getInitScript
                           c <- colourise
                           processLine ist line script c
                           runInit h
          processLine i cmd input clr =
              case parseCmd i input cmd of
                   Failure err -> runIO $ print (fixColour clr err)
                   Success Reload -> iPrintError "Init scripts cannot reload the file"
                   Success (Load f _) -> iPrintError "Init scripts cannot load files"
                   Success (ModImport f) -> iPrintError "Init scripts cannot import modules"
                   Success Edit -> iPrintError "Init scripts cannot invoke the editor"
                   Success Proofs -> proofs i
                   Success Quit -> iPrintError "Init scripts cannot quit Idris"
                   Success cmd  -> process [] cmd

getFile :: Opt -> Maybe String
getFile (Filename str) = Just str
getFile _ = Nothing

getBC :: Opt -> Maybe String
getBC (BCAsm str) = Just str
getBC _ = Nothing

getOutput :: Opt -> Maybe String
getOutput (Output str) = Just str
getOutput _ = Nothing

getIBCSubDir :: Opt -> Maybe String
getIBCSubDir (IBCSubDir str) = Just str
getIBCSubDir _ = Nothing

getImportDir :: Opt -> Maybe String
getImportDir (ImportDir str) = Just str
getImportDir _ = Nothing

getPkgDir :: Opt -> Maybe String
getPkgDir (Pkg str) = Just str
getPkgDir _ = Nothing

getPkg :: Opt -> Maybe (Bool, String)
getPkg (PkgBuild str) = Just (False, str)
getPkg (PkgInstall str) = Just (True, str)
getPkg _ = Nothing

getPkgClean :: Opt -> Maybe String
getPkgClean (PkgClean str) = Just str
getPkgClean _ = Nothing

getPkgREPL :: Opt -> Maybe String
getPkgREPL (PkgREPL str) = Just str
getPkgREPL _ = Nothing

getPkgCheck :: Opt -> Maybe String
getPkgCheck (PkgCheck str) = Just str
getPkgCheck _              = Nothing

-- | Returns None if given an Opt which is not PkgMkDoc
--   Otherwise returns Just x, where x is the contents of PkgMkDoc
getPkgMkDoc :: Opt          -- ^ Opt to extract
            -> Maybe String -- ^ Result
getPkgMkDoc (PkgMkDoc str) = Just str
getPkgMkDoc _              = Nothing

getPkgTest :: Opt          -- ^ the option to extract
           -> Maybe String -- ^ the package file to test
getPkgTest (PkgTest f) = Just f
getPkgTest _ = Nothing

getCodegen :: Opt -> Maybe Codegen
getCodegen (UseCodegen x) = Just x
getCodegen _ = Nothing

getExecScript :: Opt -> Maybe String
getExecScript (InterpretScript expr) = Just expr
getExecScript _ = Nothing

getEvalExpr :: Opt -> Maybe String
getEvalExpr (EvalExpr expr) = Just expr
getEvalExpr _ = Nothing

getOutputTy :: Opt -> Maybe OutputType
getOutputTy (OutputTy t) = Just t
getOutputTy _ = Nothing

getLanguageExt :: Opt -> Maybe LanguageExt
getLanguageExt (Extension e) = Just e
getLanguageExt _ = Nothing

getTriple :: Opt -> Maybe String
getTriple (TargetTriple x) = Just x
getTriple _ = Nothing

getCPU :: Opt -> Maybe String
getCPU (TargetCPU x) = Just x
getCPU _ = Nothing

getOptLevel :: Opt -> Maybe Word
getOptLevel (OptLevel x) = Just x
getOptLevel _ = Nothing

getColour :: Opt -> Maybe Bool
getColour (ColourREPL b) = Just b
getColour _ = Nothing

opt :: (Opt -> Maybe a) -> [Opt] -> [a]
opt = mapMaybe

ver = showVersion version ++ gitHash

banner = "     ____    __     _                                          \n" ++
         "    /  _/___/ /____(_)____                                     \n" ++
         "    / // __  / ___/ / ___/     Version " ++ ver ++ "\n" ++
         "  _/ // /_/ / /  / (__  )      http://www.idris-lang.org/      \n" ++
         " /___/\\__,_/_/  /_/____/       Type :? for help               \n" ++
         "\n" ++
         "Idris is free software with ABSOLUTELY NO WARRANTY.            \n" ++
         "For details type :warranty."

warranty = "\n"                                                                          ++
           "\t THIS SOFTWARE IS PROVIDED BY THE COPYRIGHT HOLDERS ``AS IS'' AND ANY  \n" ++
           "\t EXPRESS OR IMPLIED WARRANTIES, INCLUDING, BUT NOT LIMITED TO, THE     \n" ++
           "\t IMPLIED WARRANTIES OF MERCHANTABILITY AND FITNESS FOR A PARTICULAR    \n" ++
           "\t PURPOSE ARE DISCLAIMED.  IN NO EVENT SHALL THE COPYRIGHT HOLDERS BE   \n" ++
           "\t LIABLE FOR ANY DIRECT, INDIRECT, INCIDENTAL, SPECIAL, EXEMPLARY, OR   \n" ++
           "\t CONSEQUENTIAL DAMAGES (INCLUDING, BUT NOT LIMITED TO, PROCUREMENT OF  \n" ++
           "\t SUBSTITUTE GOODS OR SERVICES; LOSS OF USE, DATA, OR PROFITS; OR       \n" ++
           "\t BUSINESS INTERRUPTION) HOWEVER CAUSED AND ON ANY THEORY OF LIABILITY, \n" ++
           "\t WHETHER IN CONTRACT, STRICT LIABILITY, OR TORT (INCLUDING NEGLIGENCE  \n" ++
           "\t OR OTHERWISE) ARISING IN ANY WAY OUT OF THE USE OF THIS SOFTWARE, EVEN\n" ++
           "\t IF ADVISED OF THE POSSIBILITY OF SUCH DAMAGE.\n"<|MERGE_RESOLUTION|>--- conflicted
+++ resolved
@@ -703,13 +703,9 @@
                                             iPrintTermWithType tmDoc tyDoc
 
 
-<<<<<<< HEAD
-process h fn (NewDefn decls) = do
+process fn (NewDefn decls) = do
         logLvl 3 ("Defining names using these decls: " ++ show (showDecls verbosePPOption decls))
         mapM_ defineName namedGroups where
-=======
-process fn (NewDefn decls) = logLvl 3 ("Defining names using these decls: " ++ show namedGroups) >> mapM_ defineName namedGroups where
->>>>>>> 02f7c649
   namedGroups = groupBy (\d1 d2 -> getName d1 == getName d2) decls
   getName :: PDecl -> Maybe Name
   getName (PTy docs argdocs syn fc opts name ty) = Just name
@@ -765,7 +761,7 @@
     PInstance syn fc constraints cls parms ty instName (map fixClauses decls)
   fixClauses decl = decl
 
-process h fn (Undefine names) = undefine names
+process fn (Undefine names) = undefine names
   where
     undefine :: [Name] -> Idris ()
     undefine [] = do
@@ -774,7 +770,7 @@
     -- Keep track of which names you've removed so you can 
     -- print them out to the user afterward
     undefine names = undefine' names []
-    undefine' [] list = do ihputStrLn h (show list)
+    undefine' [] list = do iputStrLn (show list)
                            return ()
     undefine' (n:names) already = do
       allDefined <- idris_repl_defs `fmap` get
