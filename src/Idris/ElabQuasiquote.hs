--- conflicted
+++ resolved
@@ -124,13 +124,8 @@
   = do (a', ex1) <- extractUnquotes n a
        (b', ex2) <- extractUnquotes n b
        (c', ex3) <- extractUnquotes n c
-<<<<<<< HEAD
        return (PDPair fc hls info a' b' c', ex1 ++ ex2 ++ ex3)
-extractUnquotes n (PAlternative b alts)
-=======
-       return (PDPair fc info a' b' c', ex1 ++ ex2 ++ ex3)
 extractUnquotes n (PAlternative ms b alts)
->>>>>>> 5da0d605
   = do alts' <- mapM (extractUnquotes n) alts
        let (alts'', exs) = unzip alts'
        return (PAlternative ms b alts'', concat exs)
