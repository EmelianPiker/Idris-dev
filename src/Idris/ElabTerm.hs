--- conflicted
+++ resolved
@@ -1602,8 +1602,6 @@
 
     returnUnit = fmap fst $ get_type_val (Var unitCon)
 
-<<<<<<< HEAD
-=======
     patvars :: [Name] -> Term -> ([Name], Term)
     patvars ns (Bind n (PVar t) sc) = patvars (n : ns) (instantiate (P Bound n t) sc)
     patvars ns tm                   = (ns, tm)
@@ -1611,19 +1609,11 @@
     pullVars :: (Term, Term) -> ([Name], Term, Term)
     pullVars (lhs, rhs) = (fst (patvars [] lhs), snd (patvars [] lhs), snd (patvars [] rhs)) -- TODO alpha-convert rhs
 
->>>>>>> 31f4c82a
     defineFunction :: RFunDefn -> ElabD ()
     defineFunction (RDefineFun n clauses) =
       do ctxt <- get_context
          ty <- maybe (fail "no type decl") return $ lookupTyExact n ctxt
          let info = CaseInfo True True False -- TODO document and figure out
-<<<<<<< HEAD
-         clauses' <- forM clauses (\(RMkFunClause lhs rhs) ->
-                                    do lhs' <- lift $ check ctxt [] lhs
-                                       rhs' <- lift $ check ctxt [] rhs
-                                       return (fst lhs', fst rhs'))
-         trace (show clauses') $ return ()
-=======
          clauses' <- forM clauses (\case
                                       RMkFunClause lhs rhs ->
                                         do lhs' <- fmap fst . lift $ check ctxt [] lhs
@@ -1636,21 +1626,11 @@
                                     Left lhs -> let (ns, lhs') = patvars [] lhs'
                                                 in (ns, lhs', Impossible))
                             clauses'
->>>>>>> 31f4c82a
          set_context $
            addCasedef n (const [])
                       info False (STerm Erased)
                       True False -- TODO what are these?
                       [] [] -- TODO argument types, inaccessible types
-<<<<<<< HEAD
-                      (map Right clauses')
-                      (map (\(l,r) -> ([], l, r)) clauses')
-                      (map (\(l,r) -> ([], l, r)) clauses')
-                      (map (\(l,r) -> ([], l, r)) clauses')
-                      (map (\(l,r) -> ([], l, r)) clauses')
-                      ty
-                      ctxt
-=======
                       clauses'
                       clauses''
                       clauses''
@@ -1659,7 +1639,6 @@
                       ty
                       ctxt
          updateAux $ \e -> e { new_tyDecls = RClausesInstrs n clauses'' : new_tyDecls e}
->>>>>>> 31f4c82a
          return ()
 
     -- | Do a step in the reflected elaborator monad. The input is the
