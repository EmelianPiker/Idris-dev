%unqualified

%access public export
%default total

||| The canonical single-element type, also known as the trivially
||| true proposition.
%elim data Unit =
  ||| The trivial constructor for `()`.
  MkUnit

namespace Builtins
  ||| The non-dependent pair type, also known as conjunction.
  ||| @A the type of the left elements in the pair
  ||| @B the type of the left elements in the pair
  %elim data Pair : (A : Type) -> (B : Type) -> Type where
     ||| A pair of elements
     ||| @a the left element of the pair
     ||| @b the right element of the pair
     MkPair : {A, B : Type} -> (a : A) -> (b : B) -> Pair A B

  -- Usage hints for erasure analysis
  %used MkPair a
  %used MkPair b

  ||| The non-dependent pair type, also known as conjunction, usable with
  ||| UniqueTypes.
  ||| @A the type of the left elements in the pair
  ||| @B the type of the left elements in the pair
  data UPair : (A : AnyType) -> (B : AnyType) -> AnyType where
     ||| A pair of elements
     ||| @a the left element of the pair
     ||| @b the right element of the pair
     MkUPair : {A, B : AnyType} -> (a : A) -> (b : B) -> UPair A B

  -- Usage hints for erasure analysis
  %used MkUPair a
  %used MkUPair b

  ||| Dependent pairs aid in the construction of dependent types by
  ||| providing evidence that some value resides in the type.
  |||
  ||| Formally, speaking, dependent pairs represent existential
  ||| quantification - they consist of a witness for the existential
  ||| claim and a proof that the property holds for it.
  |||
  |||  @a the value to place in the type.
  |||  @P the dependent type that requires the value.
  data DPair : (a : Type) -> (P : a -> Type) -> Type where
      MkDPair : .{P : a -> Type} -> (x : a) -> (pf : P x) -> DPair a P

  Sigma : (a : Type) -> (P : a -> Type) -> Type
  Sigma wit prf = DPair wit prf
  %deprecate Sigma "This name is being deprecated in favour of `DPair`."

  MkSigma : .{P : a -> Type} -> (x : a) -> (prf : P x) -> DPair a P
  MkSigma wit prf = MkDPair wit prf
  %deprecate MkSigma "This constructor is being deprecated in favour of `MkDPair`."

||| The empty type, also known as the trivially false proposition.
|||
||| Use `void` or `absurd` to prove anything if you have a variable of type `Void` in scope.
%elim data Void : Type where

||| The eliminator for the `Void` type.
void : Void -> a
-- We can't define void yet. We can't define a function with no clauses without
-- elaborator reflection, and we can't do elaborator reflection without
-- Language.Reflection.Elab, and Language.Reflection.Elab depends on Builtins.
-- We can't delay the declaration of void, because Prelude.Uninhabited depends on
-- it, Prelude.Nat depends on Prelude.Uninhabited, and Language.Reflection.Elab
-- depends on Prelude.Nat. Instead, void is defined in Prelude.idr

||| For 'symbol syntax. 'foo becomes Symbol_ "foo"
data Symbol_ : String -> Type where


infix 5 ~=~

||| Explicit heterogeneous ("John Major") equality. Use this when Idris
||| incorrectly chooses homogeneous equality for `(=)`.
||| @ a the type of the left side
||| @ b the type of the right side
||| @ x the left side
||| @ y the right side
(~=~) : (x : a) -> (y : b) -> Type
(~=~) x y = (x = y)

||| Perform substitution in a term according to some equality.
|||
||| This is used by the `rewrite` tactic and term.
replace : {a:_} -> {x:_} -> {y:_} -> {P : a -> Type} -> x = y -> P x -> P y
replace Refl prf = prf

||| Symmetry of propositional equality
sym : {l:a} -> {r:a} -> l = r -> r = l
sym Refl = Refl

||| Transitivity of propositional equality
trans : {a:x} -> {b:y} -> {c:z} -> a = b -> b = c -> a = c
trans Refl Refl = Refl

||| There are two types of laziness: that arising from lazy functions, and that
||| arising from codata. They differ in their totality condition.
data LazyType = LazyCodata | LazyEval

||| The underlying implementation of Lazy and Inf.
%error_reverse
data Lazy' : LazyType -> Type -> Type where
     ||| A delayed computation.
     |||
     ||| Delay is inserted automatically by the elaborator where necessary.
     |||
     ||| Note that compiled code gives `Delay` special semantics.
     ||| @ t   whether this is laziness from codata or normal lazy evaluation
     ||| @ a   the type of the eventual value
     ||| @ val a computation that will produce a value
     Delay : {t, a : _} -> (val : a) -> Lazy' t a

||| Compute a value from a delayed computation.
|||
||| Inserted by the elaborator where necessary.
Force : {t, a : _} -> Lazy' t a -> a
Force (Delay x) = x

||| Lazily evaluated values. This has special evaluation semantics.
Lazy : Type -> Type
Lazy t = Lazy' LazyEval t

||| Recursive parameters to codata. Inserted automatically by the elaborator
||| on a "codata" definition but is necessary by hand if mixing inductive and
||| coinductive parameters.
Inf : Type -> Type
Inf t = Lazy' LazyCodata t

namespace Ownership
  ||| A read-only version of a unique value
  data Borrowed : UniqueType -> NullType where
       Read : {a : UniqueType} -> a -> Borrowed a

  ||| Make a read-only version of a unique value, which can be passed to another
  ||| function without the unique value being consumed.
  implicit -- needs a special case in the coercion code, since implicits need
           -- a concrete type to coerce!
  lend : {a : UniqueType} -> a -> Borrowed a
  lend x = Read x

par : Lazy a -> a -- Doesn't actually do anything yet. Maybe a 'Par a' type
                  -- is better in any case?
par (Delay x) = x

||| Assert to the totality checker that y is always structurally smaller than
||| x (which is typically a pattern argument)
||| @ x the larger value (typically a pattern argument)
||| @ y the smaller value (typically an argument to a recursive call)
assert_smaller : (x : a) -> (y : b) -> b
assert_smaller x y = y

||| Assert to the totality checker that the given expression will always
||| terminate.
assert_total : a -> a
assert_total x = x

||| Subvert the type checker. This function is abstract, so it will not reduce in
||| the type checker. Use it with care - it can result in segfaults or worse!
export %assert_total -- need to pretend
believe_me : a -> b
believe_me x = prim__believe_me _ _ x

||| Subvert the type checker. This function *will*  reduce in the type checker.
||| Use it with extreme care - it can result in segfaults or worse!
public export %assert_total
really_believe_me : a -> b
really_believe_me x = prim__believe_me _ _ x

||| Deprecated alias for `Double`, for the purpose of backwards
||| compatibility. Idris does not support 32 bit floats at present.
Float : Type
Float = Double
%deprecate Float

-- Pointers as external primitive; there's no literals for these, so no
-- need for them to be part of the compiler.

<<<<<<< HEAD
abstract data Ptr : Type
abstract data ManagedPtr : Type
abstract data CData : Type
=======
export data Ptr : Type
export data ManagedPtr : Type
>>>>>>> fab2fe0c

%extern prim__readFile : prim__WorldType -> Ptr -> String
%extern prim__writeFile : prim__WorldType -> Ptr -> String -> Int

%extern prim__vm : Ptr
%extern prim__stdin : Ptr
%extern prim__stdout : Ptr
%extern prim__stderr : Ptr

%extern prim__null : Ptr
%extern prim__eqPtr : Ptr -> Ptr -> Int
%extern prim__eqManagedPtr : ManagedPtr -> ManagedPtr -> Int
%extern prim__registerPtr : Ptr -> Int -> ManagedPtr

-- primitives for accessing memory.
%extern prim__asPtr : ManagedPtr -> Ptr
%extern prim__sizeofPtr : Int
%extern prim__peek8 : prim__WorldType -> Ptr -> Int -> Bits8
%extern prim__peek16 : prim__WorldType -> Ptr -> Int -> Bits16
%extern prim__peek32 : prim__WorldType -> Ptr -> Int -> Bits32
%extern prim__peek64 : prim__WorldType -> Ptr -> Int -> Bits64

%extern prim__poke8 : prim__WorldType -> Ptr -> Int -> Bits8 -> Int
%extern prim__poke16 : prim__WorldType -> Ptr -> Int -> Bits16 -> Int
%extern prim__poke32 : prim__WorldType -> Ptr -> Int -> Bits32 -> Int
%extern prim__poke64 : prim__WorldType -> Ptr -> Int -> Bits64 -> Int

%extern prim__peekPtr : prim__WorldType -> Ptr -> Int -> Ptr
%extern prim__pokePtr : prim__WorldType -> Ptr -> Int -> Ptr -> Int<|MERGE_RESOLUTION|>--- conflicted
+++ resolved
@@ -182,14 +182,9 @@
 -- Pointers as external primitive; there's no literals for these, so no
 -- need for them to be part of the compiler.
 
-<<<<<<< HEAD
-abstract data Ptr : Type
-abstract data ManagedPtr : Type
-abstract data CData : Type
-=======
 export data Ptr : Type
 export data ManagedPtr : Type
->>>>>>> fab2fe0c
+export data CData : Type
 
 %extern prim__readFile : prim__WorldType -> Ptr -> String
 %extern prim__writeFile : prim__WorldType -> Ptr -> String -> Int
